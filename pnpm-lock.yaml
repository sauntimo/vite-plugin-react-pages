importers:
  .:
    devDependencies:
      '@pnpm/link-bins': 5.3.23
      '@types/jest': 26.0.20
      '@types/node': 14.14.31
      jest: 26.6.3
      playwright-chromium: 1.9.1
      sirv: 1.0.11
      slash: 3.0.0
      ts-jest: 26.5.3_jest@26.6.3+typescript@4.1.5
      typescript: 4.1.5
    specifiers:
      '@pnpm/link-bins': ^5.3.23
      '@types/jest': ^26.0.19
      '@types/node': ^14.14.10
      jest: ^26.6.3
      playwright-chromium: ^1.7.0
      sirv: ^1.0.10
      slash: ^3.0.0
      ts-jest: ^26.4.4
      typescript: ^4.1.5
  doc-site:
    dependencies:
      react: 17.0.1
      react-dom: 17.0.1_react@17.0.1
      react-router-dom: 5.2.0_react@17.0.1
      vite-pages-theme-basic: link:../packages/theme-basic
    devDependencies:
      '@types/react': 17.0.2
      '@types/react-router-dom': 5.1.7
      '@vitejs/plugin-react-refresh': 1.3.1
      gh-pages: 3.1.0
      serve: 11.3.2
      vite: 2.0.1
      vite-plugin-mdx: link:../packages/react-pages/vendor/vite-plugin-mdx
      vite-plugin-react-pages: link:../packages/react-pages
    specifiers:
      '@types/react': ^17.0.2
      '@types/react-router-dom': ^5.1.7
      '@vitejs/plugin-react-refresh': ^1.3.1
      gh-pages: ^3.1.0
      react: ^17.0.1
      react-dom: ^17.0.1
      react-router-dom: ^5.2.0
      serve: ^11.3.2
      vite: ^2.0.1
      vite-pages-theme-basic: workspace:*
      vite-plugin-mdx: workspace:*
      vite-plugin-react-pages: workspace:*
  fixtures/analyze-source-code:
    dependencies:
      '@mdx-js/react': 1.6.22_react@17.0.1
      '@pika/react': 16.13.1
      '@pika/react-dom': 16.13.1_react@17.0.1
      react-live: 2.2.3_react-dom@17.0.1+react@17.0.1
      react-router-dom: 5.2.0_react@17.0.1
    devDependencies:
      '@types/react': 17.0.2
      '@types/react-router-dom': 5.1.7
      antd: 4.12.3_react-dom@17.0.1+react@17.0.1
      react: 17.0.1
      react-dom: 17.0.1_react@17.0.1
      sass: 1.32.8
      serve: 11.3.2
      vite: 2.0.1
      vite-plugin-mdx: link:../../packages/react-pages/vendor/vite-plugin-mdx
      vite-plugin-react: 4.0.1_vite@2.0.1
      vite-plugin-react-pages: link:../../packages/react-pages
    specifiers:
      '@mdx-js/react': ^1.6.22
      '@pika/react': ^16.13.1
      '@pika/react-dom': ^16.13.1
      '@types/react': ^17.0.2
      '@types/react-router-dom': ^5.1.7
      antd: ^4.12.3
      react: ^17.0.1
      react-dom: ^17.0.1
      react-live: ^2.2.3
      react-router-dom: ^5.2.0
      sass: ^1.32.8
      serve: ^11.3.2
      vite: ^2.0.1
      vite-plugin-mdx: workspace:*
      vite-plugin-react: ^4.0.1
      vite-plugin-react-pages: workspace:*
  fixtures/basic:
    dependencies:
      react: 17.0.1
      react-dom: 17.0.1_react@17.0.1
      react-router-dom: 5.2.0_react@17.0.1
    devDependencies:
      '@types/react': 17.0.2
      '@types/react-router-dom': 5.1.7
      '@vitejs/plugin-react-refresh': 1.3.1
      sass: 1.32.8
      vite: 2.0.1
      vite-plugin-mdx: link:../../packages/react-pages/vendor/vite-plugin-mdx
      vite-plugin-react-pages: link:../../packages/react-pages
    specifiers:
      '@types/react': ^17.0.2
      '@types/react-router-dom': ^5.1.7
      '@vitejs/plugin-react-refresh': ^1.3.1
      react: ^17.0.1
      react-dom: ^17.0.1
      react-router-dom: ^5.2.0
      sass: ^1.32.8
      vite: ^2.0.1
      vite-plugin-mdx: workspace:*
      vite-plugin-react-pages: workspace:*
  fixtures/custom-find-pages:
    dependencies:
      react: 17.0.1
      react-dom: 17.0.1_react@17.0.1
      react-router-dom: 5.2.0_react@17.0.1
      vite-pages-theme-basic: link:../../packages/theme-basic
    devDependencies:
      '@types/react': 17.0.2
      '@types/react-router-dom': 5.1.7
      '@vitejs/plugin-react-refresh': 1.3.1
      globby: 11.0.2
      serve: 11.3.2
      vite: 2.0.1
      vite-plugin-mdx: link:../../packages/react-pages/vendor/vite-plugin-mdx
      vite-plugin-react-pages: link:../../packages/react-pages
    specifiers:
      '@types/react': ^17.0.2
      '@types/react-router-dom': ^5.1.7
      '@vitejs/plugin-react-refresh': ^1.3.1
      globby: ^11.0.2
      react: ^17.0.1
      react-dom: ^17.0.1
      react-router-dom: ^5.2.0
      serve: ^11.3.2
      vite: ^2.0.1
      vite-pages-theme-basic: workspace:*
      vite-plugin-mdx: workspace:*
      vite-plugin-react-pages: workspace:*
  fixtures/library:
    devDependencies:
      '@types/react': 17.0.2
      react: 17.0.1
      typescript: 4.1.5
    specifiers:
      '@types/react': ^17.0.2
      react: ^17.0.1
      typescript: ^4.1.5
  fixtures/library-demos:
    dependencies:
      react: 17.0.1
      react-dom: 17.0.1_react@17.0.1
      react-router-dom: 5.2.0_react@17.0.1
      vite-pages-theme-basic: link:../../packages/theme-basic
    devDependencies:
      '@types/react': 17.0.2
      '@types/react-router-dom': 5.1.7
      '@vitejs/plugin-react-refresh': 1.3.1
      globby: 11.0.2
      my-lib: link:../library
      serve: 11.3.2
      vite: 2.0.1
      vite-plugin-mdx: link:../../packages/react-pages/vendor/vite-plugin-mdx
      vite-plugin-react-pages: link:../../packages/react-pages
    specifiers:
      '@types/react': ^17.0.2
      '@types/react-router-dom': ^5.1.7
      '@vitejs/plugin-react-refresh': ^1.3.1
      globby: ^11.0.2
      my-lib: workspace:*
      react: ^17.0.1
      react-dom: ^17.0.1
      react-router-dom: ^5.2.0
      serve: ^11.3.2
      vite: ^2.0.1
      vite-pages-theme-basic: workspace:*
      vite-plugin-mdx: workspace:*
      vite-plugin-react-pages: workspace:*
  fixtures/mdx-basic:
    dependencies:
      react: 17.0.1
      react-dom: 17.0.1_react@17.0.1
      styled-components: 5.2.1_react-dom@17.0.1+react@17.0.1
    devDependencies:
      '@vitejs/plugin-react-refresh': 1.3.1
      vite: 2.0.1
      vite-plugin-mdx: link:../../packages/vite-plugin-mdx
    specifiers:
      '@vitejs/plugin-react-refresh': ^1.3.1
      react: ^17.0.1
      react-dom: ^17.0.1
      styled-components: ^5.2.1
      vite: ^2.0.1
      vite-plugin-mdx: workspace:^2.0.1
  fixtures/mdx-plugin:
    dependencies:
      react: 17.0.1
      react-dom: 17.0.1_react@17.0.1
    devDependencies:
      '@vitejs/plugin-react-refresh': 1.3.1
      remark-slug: 6.0.0
      remark-toc: 7.0.0
      vite: 2.0.1
      vite-plugin-mdx: link:../../packages/vite-plugin-mdx
    specifiers:
      '@vitejs/plugin-react-refresh': ^1.3.1
      react: ^17.0.1
      react-dom: ^17.0.1
      remark-slug: ^6.0.0
      remark-toc: ^7.0.0
      vite: ^2.0.1
      vite-plugin-mdx: workspace:^2.0.1
  fixtures/use-theme:
    dependencies:
      react: 17.0.1
      react-dom: 17.0.1_react@17.0.1
      react-router-dom: 5.2.0_react@17.0.1
      vite-pages-theme-basic: link:../../packages/theme-basic
    devDependencies:
      '@types/react': 17.0.2
      '@types/react-router-dom': 5.1.7
      '@vitejs/plugin-react-refresh': 1.3.1
      serve: 11.3.2
      vite: 2.0.1
      vite-plugin-mdx: link:../../packages/react-pages/vendor/vite-plugin-mdx
      vite-plugin-react-pages: link:../../packages/react-pages
    specifiers:
      '@types/react': ^17.0.2
      '@types/react-router-dom': ^5.1.7
      '@vitejs/plugin-react-refresh': ^1.3.1
      react: ^17.0.1
      react-dom: ^17.0.1
      react-router-dom: ^5.2.0
      serve: ^11.3.2
      vite: ^2.0.1
      vite-pages-theme-basic: workspace:*
      vite-plugin-mdx: workspace:*
      vite-plugin-react-pages: workspace:*
  packages/create-project:
    dependencies:
      fs-extra: 9.1.0
      minimist: 1.2.5
    specifiers:
      fs-extra: ^9.1.0
      minimist: ^1.2.5
  packages/create-project/template-app:
    dependencies:
      react: 17.0.1
      react-dom: 17.0.1_react@17.0.1
      react-router-dom: 5.2.0_react@17.0.1
      vite-pages-theme-basic: link:../../theme-basic
    devDependencies:
      '@types/node': 14.14.31
      '@types/react': 17.0.2
      '@types/react-router-dom': 5.1.7
      '@vitejs/plugin-react-refresh': 1.3.1
      sass: 1.32.8
      serve: 11.3.2
      vite: 2.0.1
      vite-plugin-mdx: link:../../vite-plugin-mdx
      vite-plugin-react-pages: link:../../react-pages
    specifiers:
      '@types/node': ^14.14.31
      '@types/react': ^17.0.2
      '@types/react-router-dom': ^5.1.7
      '@vitejs/plugin-react-refresh': ^1.3.1
      react: ^17.0.1
      react-dom: ^17.0.1
      react-router-dom: ^5.2.0
      sass: ^1.32.8
      serve: ^11.3.2
      vite: ^2.0.1
      vite-pages-theme-basic: workspace:^2.0.4
      vite-plugin-mdx: workspace:^2.0.1
      vite-plugin-react-pages: workspace:^2.1.0
  packages/create-project/template-lib:
    dependencies:
      react: 17.0.1
      react-dom: 17.0.1_react@17.0.1
      react-router-dom: 5.2.0_react@17.0.1
      vite-pages-theme-basic: link:../../theme-basic
    devDependencies:
      '@types/node': 14.14.31
      '@types/react': 17.0.2
      '@vitejs/plugin-react-refresh': 1.3.1
      serve: 11.3.2
      typescript: 4.1.5
      vite: 2.0.1
      vite-plugin-mdx: link:../../vite-plugin-mdx
      vite-plugin-react-pages: link:../../react-pages
    specifiers:
      '@types/node': ^14.14.31
      '@types/react': ^17.0.2
      '@vitejs/plugin-react-refresh': ^1.3.1
      react: ^17.0.1
      react-dom: ^17.0.1
      react-router-dom: ^5.2.0
      serve: ^11.3.2
      typescript: ^4.1.5
      vite: ^2.0.1
      vite-pages-theme-basic: workspace:^2.0.4
      vite-plugin-mdx: workspace:^2.0.1
      vite-plugin-react-pages: workspace:^2.1.0
  packages/create-project/template-lib-monorepo:
    specifiers: {}
  packages/create-project/template-lib-monorepo/packages/button:
    devDependencies:
      '@types/react': 17.0.2
      react: 17.0.1
      typescript: 4.1.5
    specifiers:
      '@types/react': ^17.0.2
      react: ^17.0.1
      typescript: ^4.1.5
  packages/create-project/template-lib-monorepo/packages/card:
    devDependencies:
      '@types/react': 17.0.2
      react: 17.0.1
      typescript: 4.1.5
    specifiers:
      '@types/react': ^17.0.2
      react: ^17.0.1
      typescript: ^4.1.5
  packages/create-project/template-lib-monorepo/packages/demos:
    dependencies:
      react: 17.0.1
      react-dom: 17.0.1_react@17.0.1
      react-router-dom: 5.2.0_react@17.0.1
      vite-pages-theme-basic: link:../../../../theme-basic
    devDependencies:
      '@types/node': 14.14.31
      '@types/react': 17.0.2
      '@types/react-router-dom': 5.1.7
      '@vitejs/plugin-react-refresh': 1.3.1
      globby: 11.0.2
      my-button: link:../button
      my-card: link:../card
      serve: 11.3.2
      vite: 2.0.1
      vite-plugin-mdx: link:../../../../vite-plugin-mdx
      vite-plugin-react-pages: link:../../../../react-pages
    specifiers:
      '@types/node': ^14.14.31
      '@types/react': ^17.0.2
      '@types/react-router-dom': ^5.1.7
      '@vitejs/plugin-react-refresh': ^1.3.1
      globby: ^11.0.2
      my-button: '*'
      my-card: '*'
      react: ^17.0.1
      react-dom: ^17.0.1
      react-router-dom: ^5.2.0
      serve: ^11.3.2
      vite: ^2.0.1
      vite-pages-theme-basic: workspace:^2.0.4
      vite-plugin-mdx: workspace:^2.0.1
      vite-plugin-react-pages: workspace:^2.1.0
  packages/playground:
    devDependencies:
      css-color-names: 1.0.1
    specifiers:
      css-color-names: ^1.0.1
  packages/playground/basic:
    dependencies:
      react: 17.0.1
      react-dom: 17.0.1_react@17.0.1
      react-router-dom: 5.2.0_react@17.0.1
    devDependencies:
      '@types/react': 17.0.2
      '@types/react-router-dom': 5.1.7
      '@vitejs/plugin-react-refresh': 1.3.1
      sass: 1.32.8
      vite: 2.0.1
      vite-plugin-mdx: link:../../react-pages/vendor/vite-plugin-mdx
      vite-plugin-react-pages: link:../../react-pages
    specifiers:
      '@types/react': ^17.0.2
      '@types/react-router-dom': ^5.1.7
      '@vitejs/plugin-react-refresh': ^1.3.1
      react: ^17.0.1
      react-dom: ^17.0.1
      react-router-dom: ^5.2.0
      sass: ^1.32.8
      vite: ^2.0.1
      vite-plugin-mdx: workspace:*
      vite-plugin-react-pages: workspace:*
  packages/playground/react:
    dependencies:
      react: 17.0.1
      react-dom: 17.0.1_react@17.0.1
    devDependencies:
      '@vitejs/plugin-react-refresh': 1.3.1
    specifiers:
      '@vitejs/plugin-react-refresh': ^1.3.1
      react: ^17.0.1
      react-dom: ^17.0.1
  packages/react-pages:
    dependencies:
      '@babel/preset-react': 7.12.13
      '@babel/preset-typescript': 7.12.17
      '@rollup/plugin-babel': 5.3.0_rollup@2.39.0
      chalk: 4.1.0
      dequal: 2.0.2
      enhanced-resolve: 5.7.0
      find-up: 5.0.0
      fs-extra: 9.1.0
      glob: 7.1.6
      globby: 11.0.2
      gray-matter: 4.0.2
      jest-docblock: 26.0.0
      jotai: 0.15.1_react@17.0.1
      mini-debounce: 1.0.8
      minimist: 1.2.5
      ora: 5.3.0
      query-string: 6.14.0
      read-pkg-up: 7.0.1
      remark-frontmatter: 3.0.0
      resolve-from: 5.0.0
      rollup: 2.39.0
      rollup-plugin-postcss: 4.0.0
      slash: 3.0.0
      tiny-invariant: 1.1.0
    devDependencies:
      '@types/enhanced-resolve': 3.0.6
      '@types/fs-extra': 9.0.7
      '@types/glob': 7.1.3
      '@types/minimist': 1.2.1
      '@types/react': 17.0.2
      '@types/react-dom': 17.0.1
      '@types/react-router-dom': 5.1.7
      chokidar: 3.5.1
      concurrently: 6.0.0
      react: 17.0.1
      typescript: 4.1.5
      vite: 2.0.1
      vite-plugin-mdx: link:vendor/vite-plugin-mdx
    specifiers:
      '@babel/preset-react': ^7.12.13
      '@babel/preset-typescript': ^7.12.17
      '@rollup/plugin-babel': ^5.3.0
      '@types/enhanced-resolve': ^3.0.6
      '@types/fs-extra': ^9.0.7
      '@types/glob': ^7.1.3
      '@types/minimist': ^1.2.0
      '@types/react': ^17.0.2
      '@types/react-dom': ^17.0.1
      '@types/react-router-dom': ^5.1.7
      chalk: ^4.1.0
      chokidar: ^3.5.1
      concurrently: ^6.0.0
      dequal: ^2.0.2
      enhanced-resolve: ^5.7.0
      find-up: ^5.0.0
      fs-extra: ^9.1.0
      glob: ^7.1.6
      globby: ^11.0.2
      gray-matter: ^4.0.2
      jest-docblock: ^26.0.0
      jotai: ^0.15.1
      mini-debounce: ^1.0.8
      minimist: ^1.2.5
      ora: ^5.3.0
      query-string: ^6.14.0
      react: ^17.0.1
      read-pkg-up: ^7.0.1
      remark-frontmatter: ^3.0.0
      resolve-from: ^5.0.0
      rollup: ^2.39.0
      rollup-plugin-postcss: ^4.0.0
      slash: ^3.0.0
      tiny-invariant: ^1.1.0
      typescript: ^4.1.5
      vite: ^2.0.1
      vite-plugin-mdx: ^3.0.0
  packages/theme-basic:
    dependencies:
      github-markdown-css: 4.0.0
    devDependencies:
      '@alifd/next': 1.21.16_react@17.0.1
      '@babel/preset-react': 7.12.13
      '@babel/preset-typescript': 7.12.17
      '@mdx-js/react': 1.6.22_react@17.0.1
      '@rollup/plugin-babel': 5.3.0_rollup@2.39.0
      '@rollup/plugin-commonjs': 17.1.0_rollup@2.39.0
      '@rollup/plugin-node-resolve': 11.2.0_rollup@2.39.0
      '@rollup/plugin-typescript': 8.2.0_rollup@2.39.0+typescript@4.1.5
      '@types/mdx-js__react': 1.5.3
      '@types/react': 17.0.2
      '@types/react-router-dom': 5.1.7
      babel-plugin-import: 1.13.3
      babel-runtime: 6.26.0
      chokidar: 3.5.1
      concurrently: 6.0.0
      fs-extra: 9.1.0
      globby: 11.0.2
      prism-react-renderer: 1.2.0_react@17.0.1
      react: 17.0.1
      rollup: 2.39.0
      rollup-plugin-postcss: 4.0.0
      typescript: 4.1.5
      vite-plugin-react-pages: link:../react-pages
    specifiers:
      '@alifd/next': ^1.21.16
      '@babel/preset-react': ^7.12.13
      '@babel/preset-typescript': ^7.12.17
      '@mdx-js/react': ^1.6.22
      '@rollup/plugin-babel': ^5.3.0
      '@rollup/plugin-commonjs': ^17.1.0
      '@rollup/plugin-node-resolve': ^11.2.0
      '@rollup/plugin-typescript': ^8.2.0
      '@types/mdx-js__react': ^1.5.3
      '@types/react': ^17.0.2
      '@types/react-router-dom': ^5.1.7
      babel-plugin-import: ^1.13.3
      babel-runtime: ^6.26.0
      chokidar: ^3.5.1
      concurrently: ^6.0.0
      fs-extra: ^9.1.0
      github-markdown-css: ^4.0.0
      globby: ^11.0.2
      prism-react-renderer: ^1.2.0
      react: ^17.0.1
      rollup: ^2.39.0
      rollup-plugin-postcss: ^4.0.0
      typescript: ^4.1.5
      vite-plugin-react-pages: workspace:*
  packages/vite-plugin-mdx:
    dependencies:
      '@babel/core': 7.12.17
      '@babel/plugin-syntax-import-meta': 7.10.4_@babel+core@7.12.17
      '@mdx-js/mdx': 1.6.22
      '@mdx-js/react': 1.6.22
      react-refresh: 0.9.0
      remark-frontmatter: 2.0.0
    devDependencies:
      esbuild: 0.8.50
      typescript: 4.1.5
      vite: 2.0.1
    specifiers:
      '@babel/core': ^7.12.17
      '@babel/plugin-syntax-import-meta': ^7.10.4
      '@mdx-js/mdx': ^1.6.22
      '@mdx-js/react': ^1.6.22
      esbuild: ^0.8.50
      react-refresh: ^0.9.0
      remark-frontmatter: ^2.0.0
      typescript: ^4.1.5
      vite: ^2.0.1
lockfileVersion: 5.2
overrides:
  react: ^17.0.1
  react-dom: ^17.0.1
packages:
  /@alifd/field/1.4.6:
    dependencies:
      '@alifd/validate': 1.2.0
      prop-types: 15.7.2
    dev: true
    resolution:
      integrity: sha512-xIAm9f0Fh+TbuBasJ5StJPfh2BxIwT9QTs5JoGN41rW8/+RhxhVV1b70vnepb4+YRMAQrDnFEE6uWBDZTSOJIA==
  /@alifd/next/1.21.16_react@17.0.1:
    dependencies:
      '@alifd/field': 1.4.6
      '@alifd/validate': 1.2.0
      babel-runtime: 6.26.0
      classnames: 2.2.6
      hoist-non-react-statics: 2.5.5
      lodash.clonedeep: 4.5.0
      prop-types: 15.7.2
      react: 17.0.1
      react-lifecycles-compat: 3.0.4
      react-transition-group: 2.9.0_react@17.0.1
      shallow-element-equals: 1.0.1
    dev: true
    peerDependencies:
      moment: ^2.22.1
      react: ^16.0.0
      react-dom: ^16.0.0
    resolution:
      integrity: sha512-WPVvILMQPUhD7fgg2q0uLiCzOYqLHtKlGLTvYeWk73mRncpLZ1mBUU3UmEQ1lF/Eu4bz8iTrpAhjTWR+d8duIA==
  /@alifd/validate/1.2.0:
    dev: true
    resolution:
      integrity: sha512-ZXzC9/2HnRAteeB6c0P9/DL8/lS69hhUiAAxS6GpFWKaQurtDUDiCQYNUWGv7zxaPGBaMxgPcfBBcFpgpaHF5w==
  /@ant-design/colors/6.0.0:
    dependencies:
      '@ctrl/tinycolor': 3.4.0
    dev: true
    resolution:
      integrity: sha512-qAZRvPzfdWHtfameEGP2Qvuf838NhergR35o+EuVyB5XvSA98xod5r4utvi4TJ3ywmevm290g9nsCG5MryrdWQ==
  /@ant-design/icons-svg/4.1.0:
    dev: true
    resolution:
      integrity: sha512-Fi03PfuUqRs76aI3UWYpP864lkrfPo0hluwGqh7NJdLhvH4iRDc3jbJqZIvRDLHKbXrvAfPPV3+zjUccfFvWOQ==
  /@ant-design/icons/4.5.0_react-dom@17.0.1+react@17.0.1:
    dependencies:
      '@ant-design/colors': 6.0.0
      '@ant-design/icons-svg': 4.1.0
      '@babel/runtime': 7.12.18
      classnames: 2.2.6
      insert-css: 2.0.0
      rc-util: 5.8.1_react-dom@17.0.1+react@17.0.1
      react: 17.0.1
    dev: true
    engines:
      node: '>=8'
    peerDependencies:
      react: '>=16.0.0'
      react-dom: '*'
    resolution:
      integrity: sha512-ZAKJcmr4DBV3NWr8wm2dCxNKN4eFrX+qCaPsuFejP6FRsf+m5OKxvCVi9bSp1lmKWeOI5yECAx5s0uFm4QHuPw==
  /@ant-design/react-slick/0.28.2:
    dependencies:
      '@babel/runtime': 7.12.18
      classnames: 2.2.6
      json2mq: 0.2.0
      lodash: 4.17.21
      resize-observer-polyfill: 1.5.1
    dev: true
    resolution:
      integrity: sha512-nkrvXsO29pLToFaBb3MlJY4McaUFR4UHtXTz6A5HBzYmxH4SwKerX54mWdGc/6tKpHvS3vUwjEOt2T5XqZEo8Q==
  /@babel/code-frame/7.10.4:
    dependencies:
      '@babel/highlight': 7.10.4
    resolution:
      integrity: sha512-vG6SvB6oYEhvgisZNFRmRCUkLz11c7rp+tbNTynGqc6mS1d5ATd/sGyV6W0KZZnXRKMTzZDRgQT3Ou9jhpAfUg==
  /@babel/code-frame/7.12.11:
    dependencies:
      '@babel/highlight': 7.10.4
    resolution:
      integrity: sha512-Zt1yodBx1UcyiePMSkWnU4hPqhwq7hGi2nFL1LeA3EUl+q2LQx16MISgJ0+z7dnmgvP9QtIleuETGOiOH1RcIw==
  /@babel/code-frame/7.12.13:
    dependencies:
      '@babel/highlight': 7.13.8
    resolution:
      integrity: sha512-HV1Cm0Q3ZrpCR93tkWOYiuYIgLxZXZFVG2VgK+MBWjUqZTundupbfx2aXarXuw5Ko5aMcjtJgbSs4vUGBS5v6g==
  /@babel/core/7.12.10:
    dependencies:
      '@babel/code-frame': 7.10.4
      '@babel/generator': 7.12.11
      '@babel/helper-module-transforms': 7.12.1
      '@babel/helpers': 7.12.5
      '@babel/parser': 7.12.11
      '@babel/template': 7.12.7
      '@babel/traverse': 7.12.12
      '@babel/types': 7.12.12
      convert-source-map: 1.7.0
      debug: 4.3.1
      gensync: 1.0.0-beta.2
      json5: 2.1.3
      lodash: 4.17.20
      semver: 5.7.1
      source-map: 0.5.7
    dev: true
    engines:
      node: '>=6.9.0'
    resolution:
      integrity: sha512-eTAlQKq65zHfkHZV0sIVODCPGVgoo1HdBlbSLi9CqOzuZanMv2ihzY+4paiKr1mH+XmYESMAmJ/dpZ68eN6d8w==
  /@babel/core/7.12.17:
    dependencies:
      '@babel/code-frame': 7.12.13
      '@babel/generator': 7.12.17
      '@babel/helper-module-transforms': 7.12.17
      '@babel/helpers': 7.12.17
      '@babel/parser': 7.12.17
      '@babel/template': 7.12.13
      '@babel/traverse': 7.12.17
      '@babel/types': 7.12.17
      convert-source-map: 1.7.0
      debug: 4.3.1
      gensync: 1.0.0-beta.2
      json5: 2.2.0
      lodash: 4.17.21
      semver: 5.7.1
      source-map: 0.5.7
    engines:
      node: '>=6.9.0'
    resolution:
      integrity: sha512-V3CuX1aBywbJvV2yzJScRxeiiw0v2KZZYYE3giywxzFJL13RiyPjaaDwhDnxmgFTTS7FgvM2ijr4QmKNIu0AtQ==
  /@babel/core/7.12.9:
    dependencies:
      '@babel/code-frame': 7.12.11
      '@babel/generator': 7.12.11
      '@babel/helper-module-transforms': 7.12.1
      '@babel/helpers': 7.12.5
      '@babel/parser': 7.12.11
      '@babel/template': 7.12.7
      '@babel/traverse': 7.12.12
      '@babel/types': 7.12.12
      convert-source-map: 1.7.0
      debug: 4.3.1
      gensync: 1.0.0-beta.2
      json5: 2.1.3
      lodash: 4.17.20
      resolve: 1.19.0
      semver: 5.7.1
      source-map: 0.5.7
    dev: false
    engines:
      node: '>=6.9.0'
    resolution:
      integrity: sha512-gTXYh3M5wb7FRXQy+FErKFAv90BnlOuNn1QkCK2lREoPAjrQCO49+HVSrFoe5uakFAF5eenS75KbO2vQiLrTMQ==
  /@babel/generator/7.12.11:
    dependencies:
      '@babel/types': 7.12.12
      jsesc: 2.5.2
      source-map: 0.5.7
    resolution:
      integrity: sha512-Ggg6WPOJtSi8yYQvLVjG8F/TlpWDlKx0OpS4Kt+xMQPs5OaGYWy+v1A+1TvxI6sAMGZpKWWoAQ1DaeQbImlItA==
  /@babel/generator/7.12.17:
    dependencies:
      '@babel/types': 7.12.17
      jsesc: 2.5.2
      source-map: 0.5.7
    resolution:
      integrity: sha512-DSA7ruZrY4WI8VxuS1jWSRezFnghEoYEFrZcw9BizQRmOZiUsiHl59+qEARGPqPikwA/GPTyRCi7isuCK/oyqg==
  /@babel/generator/7.12.5:
    dependencies:
      '@babel/types': 7.12.7
      jsesc: 2.5.2
      source-map: 0.5.7
    dev: false
    resolution:
      integrity: sha512-m16TQQJ8hPt7E+OS/XVQg/7U184MLXtvuGbCdA7na61vha+ImkyyNM/9DDA0unYCVZn3ZOhng+qz48/KBOT96A==
  /@babel/helper-annotate-as-pure/7.10.4:
    dependencies:
      '@babel/types': 7.12.7
    dev: false
    resolution:
      integrity: sha512-XQlqKQP4vXFB7BN8fEEerrmYvHp3fK/rBkRFz9jaJbzK0B1DSfej9Kc7ZzE8Z/OnId1jpJdNAZ3BFQjWG68rcA==
  /@babel/helper-annotate-as-pure/7.12.13:
    dependencies:
      '@babel/types': 7.12.17
    resolution:
      integrity: sha512-7YXfX5wQ5aYM/BOlbSccHDbuXXFPxeoUmfWtz8le2yTkTZc+BxsiEnENFoi2SlmA8ewDkG2LgIMIVzzn2h8kfw==
  /@babel/helper-create-class-features-plugin/7.12.17:
    dependencies:
      '@babel/helper-function-name': 7.12.13
      '@babel/helper-member-expression-to-functions': 7.12.17
      '@babel/helper-optimise-call-expression': 7.12.13
      '@babel/helper-replace-supers': 7.12.13
      '@babel/helper-split-export-declaration': 7.12.13
    peerDependencies:
      '@babel/core': ^7.0.0
    resolution:
      integrity: sha512-I/nurmTxIxHV0M+rIpfQBF1oN342+yvl2kwZUrQuOClMamHF1w5tknfZubgNOLRoA73SzBFAdFcpb4M9HwOeWQ==
  /@babel/helper-function-name/7.10.4:
    dependencies:
      '@babel/helper-get-function-arity': 7.10.4
      '@babel/template': 7.12.7
      '@babel/types': 7.12.7
    dev: false
    resolution:
      integrity: sha512-YdaSyz1n8gY44EmN7x44zBn9zQ1Ry2Y+3GTA+3vH6Mizke1Vw0aWDM66FOYEPw8//qKkmqOckrGgTYa+6sceqQ==
  /@babel/helper-function-name/7.12.11:
    dependencies:
      '@babel/helper-get-function-arity': 7.12.10
      '@babel/template': 7.12.7
      '@babel/types': 7.12.12
    resolution:
      integrity: sha512-AtQKjtYNolKNi6nNNVLQ27CP6D9oFR6bq/HPYSizlzbp7uC1M59XJe8L+0uXjbIaZaUJF99ruHqVGiKXU/7ybA==
  /@babel/helper-function-name/7.12.13:
    dependencies:
      '@babel/helper-get-function-arity': 7.12.13
      '@babel/template': 7.12.13
      '@babel/types': 7.12.17
    resolution:
      integrity: sha512-TZvmPn0UOqmvi5G4vvw0qZTpVptGkB1GL61R6lKvrSdIxGm5Pky7Q3fpKiIkQCAtRCBUwB0PaThlx9vebCDSwA==
  /@babel/helper-get-function-arity/7.10.4:
    dependencies:
      '@babel/types': 7.12.7
    dev: false
    resolution:
      integrity: sha512-EkN3YDB+SRDgiIUnNgcmiD361ti+AVbL3f3Henf6dqqUyr5dMsorno0lJWJuLhDhkI5sYEpgj6y9kB8AOU1I2A==
  /@babel/helper-get-function-arity/7.12.10:
    dependencies:
      '@babel/types': 7.12.12
    resolution:
      integrity: sha512-mm0n5BPjR06wh9mPQaDdXWDoll/j5UpCAPl1x8fS71GHm7HA6Ua2V4ylG1Ju8lvcTOietbPNNPaSilKj+pj+Ag==
  /@babel/helper-get-function-arity/7.12.13:
    dependencies:
      '@babel/types': 7.12.17
    resolution:
      integrity: sha512-DjEVzQNz5LICkzN0REdpD5prGoidvbdYk1BVgRUOINaWJP2t6avB27X1guXK1kXNrX0WMfsrm1A/ZBthYuIMQg==
  /@babel/helper-member-expression-to-functions/7.12.17:
    dependencies:
      '@babel/types': 7.12.17
    resolution:
      integrity: sha512-Bzv4p3ODgS/qpBE0DiJ9qf5WxSmrQ8gVTe8ClMfwwsY2x/rhykxxy3bXzG7AGTnPB2ij37zGJ/Q/6FruxHxsxg==
  /@babel/helper-member-expression-to-functions/7.12.7:
    dependencies:
      '@babel/types': 7.12.12
    resolution:
      integrity: sha512-DCsuPyeWxeHgh1Dus7APn7iza42i/qXqiFPWyBDdOFtvS581JQePsc1F/nD+fHrcswhLlRc2UpYS1NwERxZhHw==
  /@babel/helper-module-imports/7.12.13:
    dependencies:
      '@babel/types': 7.12.17
    resolution:
      integrity: sha512-NGmfvRp9Rqxy0uHSSVP+SRIW1q31a7Ji10cLBcqSDUngGentY4FRiHOFZFE1CLU5eiL0oE8reH7Tg1y99TDM/g==
  /@babel/helper-module-imports/7.12.5:
    dependencies:
      '@babel/types': 7.12.7
    resolution:
      integrity: sha512-SR713Ogqg6++uexFRORf/+nPXMmWIn80TALu0uaFb+iQIUoR7bOC7zBWyzBs5b3tBBJXuyD0cRu1F15GyzjOWA==
  /@babel/helper-module-transforms/7.12.1:
    dependencies:
      '@babel/helper-module-imports': 7.12.5
      '@babel/helper-replace-supers': 7.12.5
      '@babel/helper-simple-access': 7.12.1
      '@babel/helper-split-export-declaration': 7.12.11
      '@babel/helper-validator-identifier': 7.12.11
      '@babel/template': 7.12.7
      '@babel/traverse': 7.12.12
      '@babel/types': 7.12.12
      lodash: 4.17.20
    resolution:
      integrity: sha512-QQzehgFAZ2bbISiCpmVGfiGux8YVFXQ0abBic2Envhej22DVXV9nCFaS5hIQbkyo1AdGb+gNME2TSh3hYJVV/w==
  /@babel/helper-module-transforms/7.12.17:
    dependencies:
      '@babel/helper-module-imports': 7.12.13
      '@babel/helper-replace-supers': 7.12.13
      '@babel/helper-simple-access': 7.12.13
      '@babel/helper-split-export-declaration': 7.12.13
      '@babel/helper-validator-identifier': 7.12.11
      '@babel/template': 7.12.13
      '@babel/traverse': 7.12.17
      '@babel/types': 7.12.17
      lodash: 4.17.21
    resolution:
      integrity: sha512-sFL+p6zOCQMm9vilo06M4VHuTxUAwa6IxgL56Tq1DVtA0ziAGTH1ThmJq7xwPqdQlgAbKX3fb0oZNbtRIyA5KQ==
  /@babel/helper-optimise-call-expression/7.12.13:
    dependencies:
      '@babel/types': 7.12.17
    resolution:
      integrity: sha512-BdWQhoVJkp6nVjB7nkFWcn43dkprYauqtk++Py2eaf/GRDFm5BxRqEIZCiHlZUGAVmtwKcsVL1dC68WmzeFmiA==
  /@babel/helper-optimise-call-expression/7.12.7:
    dependencies:
      '@babel/types': 7.12.7
    resolution:
      integrity: sha512-I5xc9oSJ2h59OwyUqjv95HRyzxj53DAubUERgQMrpcCEYQyToeHA+NEcUEsVWB4j53RDeskeBJ0SgRAYHDBckw==
  /@babel/helper-plugin-utils/7.10.4:
    resolution:
      integrity: sha512-O4KCvQA6lLiMU9l2eawBPMf1xPP8xPfB3iEQw150hOVTqj/rfXz0ThTb4HEzqQfs2Bmo5Ay8BzxfzVtBrr9dVg==
  /@babel/helper-plugin-utils/7.12.13:
    resolution:
      integrity: sha512-C+10MXCXJLiR6IeG9+Wiejt9jmtFpxUc3MQqCmPY8hfCjyUGl9kT+B2okzEZrtykiwrc4dbCPdDoz0A/HQbDaA==
  /@babel/helper-replace-supers/7.12.13:
    dependencies:
      '@babel/helper-member-expression-to-functions': 7.12.17
      '@babel/helper-optimise-call-expression': 7.12.13
      '@babel/traverse': 7.12.17
      '@babel/types': 7.12.17
    resolution:
      integrity: sha512-pctAOIAMVStI2TMLhozPKbf5yTEXc0OJa0eENheb4w09SrgOWEs+P4nTOZYJQCqs8JlErGLDPDJTiGIp3ygbLg==
  /@babel/helper-replace-supers/7.12.5:
    dependencies:
      '@babel/helper-member-expression-to-functions': 7.12.7
      '@babel/helper-optimise-call-expression': 7.12.7
      '@babel/traverse': 7.12.12
      '@babel/types': 7.12.12
    resolution:
      integrity: sha512-5YILoed0ZyIpF4gKcpZitEnXEJ9UoDRki1Ey6xz46rxOzfNMAhVIJMoune1hmPVxh40LRv1+oafz7UsWX+vyWA==
  /@babel/helper-simple-access/7.12.1:
    dependencies:
      '@babel/types': 7.12.12
    resolution:
      integrity: sha512-OxBp7pMrjVewSSC8fXDFrHrBcJATOOFssZwv16F3/6Xtc138GHybBfPbm9kfiqQHKhYQrlamWILwlDCeyMFEaA==
  /@babel/helper-simple-access/7.12.13:
    dependencies:
      '@babel/types': 7.12.17
    resolution:
      integrity: sha512-0ski5dyYIHEfwpWGx5GPWhH35j342JaflmCeQmsPWcrOQDtCN6C1zKAVRFVbK53lPW2c9TsuLLSUDf0tIGJ5hA==
  /@babel/helper-split-export-declaration/7.11.0:
    dependencies:
      '@babel/types': 7.12.7
    dev: false
    resolution:
      integrity: sha512-74Vejvp6mHkGE+m+k5vHY93FX2cAtrw1zXrZXRlG4l410Nm9PxfEiVTn1PjDPV5SnmieiueY4AFg2xqhNFuuZg==
  /@babel/helper-split-export-declaration/7.12.11:
    dependencies:
      '@babel/types': 7.12.12
    resolution:
      integrity: sha512-LsIVN8j48gHgwzfocYUSkO/hjYAOJqlpJEc7tGXcIm4cubjVUf8LGW6eWRyxEu7gA25q02p0rQUWoCI33HNS5g==
  /@babel/helper-split-export-declaration/7.12.13:
    dependencies:
      '@babel/types': 7.12.17
    resolution:
      integrity: sha512-tCJDltF83htUtXx5NLcaDqRmknv652ZWCHyoTETf1CXYJdPC7nohZohjUgieXhv0hTJdRf2FjDueFehdNucpzg==
  /@babel/helper-validator-identifier/7.10.4:
    resolution:
      integrity: sha512-3U9y+43hz7ZM+rzG24Qe2mufW5KhvFg/NhnNph+i9mgCtdTCtMJuI1TMkrIUiK7Ix4PYlRF9I5dhqaLYA/ADXw==
  /@babel/helper-validator-identifier/7.12.11:
    resolution:
      integrity: sha512-np/lG3uARFybkoHokJUmf1QfEvRVCPbmQeUQpKow5cQ3xWrV9i3rUHodKDJPQfTVX61qKi+UdYk8kik84n7XOw==
  /@babel/helper-validator-option/7.12.17:
    resolution:
      integrity: sha512-TopkMDmLzq8ngChwRlyjR6raKD6gMSae4JdYDB8bByKreQgG0RBTuKe9LRxW3wFtUnjxOPRKBDwEH6Mg5KeDfw==
  /@babel/helpers/7.12.17:
    dependencies:
      '@babel/template': 7.12.13
      '@babel/traverse': 7.12.17
      '@babel/types': 7.12.17
    resolution:
      integrity: sha512-tEpjqSBGt/SFEsFikKds1sLNChKKGGR17flIgQKXH4fG6m9gTgl3gnOC1giHNyaBCSKuTfxaSzHi7UnvqiVKxg==
  /@babel/helpers/7.12.5:
    dependencies:
      '@babel/template': 7.12.7
      '@babel/traverse': 7.12.12
      '@babel/types': 7.12.12
    resolution:
      integrity: sha512-lgKGMQlKqA8meJqKsW6rUnc4MdUk35Ln0ATDqdM1a/UpARODdI4j5Y5lVfUScnSNkJcdCRAaWkspykNoFg9sJA==
  /@babel/highlight/7.10.4:
    dependencies:
      '@babel/helper-validator-identifier': 7.10.4
      chalk: 2.4.2
      js-tokens: 4.0.0
    resolution:
      integrity: sha512-i6rgnR/YgPEQzZZnbTHHuZdlE8qyoBNalD6F+q4vAFlcMEcqmkoG+mPqJYJCo63qPf74+Y1UZsl3l6f7/RIkmA==
  /@babel/highlight/7.13.8:
    dependencies:
      '@babel/helper-validator-identifier': 7.12.11
      chalk: 2.4.2
      js-tokens: 4.0.0
    resolution:
      integrity: sha512-4vrIhfJyfNf+lCtXC2ck1rKSzDwciqF7IWFhXXrSOUC2O5DrVp+w4c6ed4AllTxhTkUP5x2tYj41VaxdVMMRDw==
  /@babel/parser/7.12.11:
    engines:
      node: '>=6.0.0'
    hasBin: true
    resolution:
      integrity: sha512-N3UxG+uuF4CMYoNj8AhnbAcJF0PiuJ9KHuy1lQmkYsxTer/MAH9UBNHsBoAX/4s6NvlDD047No8mYVGGzLL4hg==
  /@babel/parser/7.12.17:
    engines:
      node: '>=6.0.0'
    hasBin: true
    resolution:
      integrity: sha512-r1yKkiUTYMQ8LiEI0UcQx5ETw5dpTLn9wijn9hk6KkTtOK95FndDN10M+8/s6k/Ymlbivw0Av9q4SlgF80PtHg==
  /@babel/parser/7.12.7:
    dev: false
    engines:
      node: '>=6.0.0'
    hasBin: true
    resolution:
      integrity: sha512-oWR02Ubp4xTLCAqPRiNIuMVgNO5Aif/xpXtabhzW2HWUD47XJsAB4Zd/Rg30+XeQA3juXigV7hlquOTmwqLiwg==
  /@babel/plugin-proposal-object-rest-spread/7.12.1_@babel+core@7.12.9:
    dependencies:
      '@babel/core': 7.12.9
      '@babel/helper-plugin-utils': 7.12.13
      '@babel/plugin-syntax-object-rest-spread': 7.8.3_@babel+core@7.12.9
      '@babel/plugin-transform-parameters': 7.12.1_@babel+core@7.12.9
    dev: false
    peerDependencies:
      '@babel/core': ^7.0.0-0
    resolution:
      integrity: sha512-s6SowJIjzlhx8o7lsFx5zmY4At6CTtDvgNQDdPzkBQucle58A6b/TTeEBYtyDgmcXjUTM+vE8YOGHZzzbc/ioA==
  /@babel/plugin-syntax-async-generators/7.8.4_@babel+core@7.12.17:
    dependencies:
      '@babel/core': 7.12.17
      '@babel/helper-plugin-utils': 7.12.13
    dev: true
    peerDependencies:
      '@babel/core': ^7.0.0-0
    resolution:
      integrity: sha512-tycmZxkGfZaxhMRbXlPXuVFpdWlXpir2W4AMhSJgRKzk/eDlIXOhb2LHWoLpDF7TEHylV5zNhykX6KAgHJmTNw==
  /@babel/plugin-syntax-bigint/7.8.3_@babel+core@7.12.17:
    dependencies:
      '@babel/core': 7.12.17
      '@babel/helper-plugin-utils': 7.12.13
    dev: true
    peerDependencies:
      '@babel/core': ^7.0.0-0
    resolution:
      integrity: sha512-wnTnFlG+YxQm3vDxpGE57Pj0srRU4sHE/mDkt1qv2YJJSeUAec2ma4WLUnUPeKjyrfntVwe/N6dCXpU+zL3Npg==
  /@babel/plugin-syntax-class-properties/7.12.13_@babel+core@7.12.17:
    dependencies:
      '@babel/core': 7.12.17
      '@babel/helper-plugin-utils': 7.12.13
    dev: true
    peerDependencies:
      '@babel/core': ^7.0.0-0
    resolution:
      integrity: sha512-fm4idjKla0YahUNgFNLCB0qySdsoPiZP3iQE3rky0mBUtMZ23yDJ9SJdg6dXTSDnulOVqiF3Hgr9nbXvXTQZYA==
  /@babel/plugin-syntax-import-meta/7.10.4_@babel+core@7.12.10:
    dependencies:
      '@babel/core': 7.12.10
      '@babel/helper-plugin-utils': 7.10.4
    dev: true
    peerDependencies:
      '@babel/core': ^7.0.0-0
    resolution:
      integrity: sha512-Yqfm+XDx0+Prh3VSeEQCPU81yC+JWZ2pDPFSS4ZdpfZhp4MkFMaDC1UqseovEKwSUpnIL7+vK+Clp7bfh0iD7g==
  /@babel/plugin-syntax-import-meta/7.10.4_@babel+core@7.12.17:
    dependencies:
      '@babel/core': 7.12.17
      '@babel/helper-plugin-utils': 7.10.4
    peerDependencies:
      '@babel/core': ^7.0.0-0
    resolution:
      integrity: sha512-Yqfm+XDx0+Prh3VSeEQCPU81yC+JWZ2pDPFSS4ZdpfZhp4MkFMaDC1UqseovEKwSUpnIL7+vK+Clp7bfh0iD7g==
  /@babel/plugin-syntax-json-strings/7.8.3_@babel+core@7.12.17:
    dependencies:
      '@babel/core': 7.12.17
      '@babel/helper-plugin-utils': 7.12.13
    dev: true
    peerDependencies:
      '@babel/core': ^7.0.0-0
    resolution:
      integrity: sha512-lY6kdGpWHvjoe2vk4WrAapEuBR69EMxZl+RoGRhrFGNYVK8mOPAW8VfbT/ZgrFbXlDNiiaxQnAtgVCZ6jv30EA==
  /@babel/plugin-syntax-jsx/7.12.13:
    dependencies:
      '@babel/helper-plugin-utils': 7.12.13
    peerDependencies:
      '@babel/core': ^7.0.0-0
    resolution:
      integrity: sha512-d4HM23Q1K7oq/SLNmG6mRt85l2csmQ0cHRaxRXjKW0YFdEXqlZ5kzFQKH5Uc3rDJECgu+yCRgPkG04Mm98R/1g==
  /@babel/plugin-syntax-jsx/7.12.1_@babel+core@7.12.9:
    dependencies:
      '@babel/core': 7.12.9
      '@babel/helper-plugin-utils': 7.10.4
    dev: false
    peerDependencies:
      '@babel/core': ^7.0.0-0
    resolution:
      integrity: sha512-1yRi7yAtB0ETgxdY9ti/p2TivUxJkTdhu/ZbF9MshVGqOx1TdB3b7xCXs49Fupgg50N45KcAsRP/ZqWjs9SRjg==
  /@babel/plugin-syntax-logical-assignment-operators/7.10.4_@babel+core@7.12.17:
    dependencies:
      '@babel/core': 7.12.17
      '@babel/helper-plugin-utils': 7.12.13
    dev: true
    peerDependencies:
      '@babel/core': ^7.0.0-0
    resolution:
      integrity: sha512-d8waShlpFDinQ5MtvGU9xDAOzKH47+FFoney2baFIoMr952hKOLp1HR7VszoZvOsV/4+RRszNY7D17ba0te0ig==
  /@babel/plugin-syntax-nullish-coalescing-operator/7.8.3_@babel+core@7.12.17:
    dependencies:
      '@babel/core': 7.12.17
      '@babel/helper-plugin-utils': 7.12.13
    dev: true
    peerDependencies:
      '@babel/core': ^7.0.0-0
    resolution:
      integrity: sha512-aSff4zPII1u2QD7y+F8oDsz19ew4IGEJg9SVW+bqwpwtfFleiQDMdzA/R+UlWDzfnHFCxxleFT0PMIrR36XLNQ==
  /@babel/plugin-syntax-numeric-separator/7.10.4_@babel+core@7.12.17:
    dependencies:
      '@babel/core': 7.12.17
      '@babel/helper-plugin-utils': 7.12.13
    dev: true
    peerDependencies:
      '@babel/core': ^7.0.0-0
    resolution:
      integrity: sha512-9H6YdfkcK/uOnY/K7/aA2xpzaAgkQn37yzWUMRK7OaPOqOpGS1+n0H5hxT9AUw9EsSjPW8SVyMJwYRtWs3X3ug==
  /@babel/plugin-syntax-object-rest-spread/7.8.3_@babel+core@7.12.17:
    dependencies:
      '@babel/core': 7.12.17
      '@babel/helper-plugin-utils': 7.10.4
    dev: true
    peerDependencies:
      '@babel/core': ^7.0.0-0
    resolution:
      integrity: sha512-XoqMijGZb9y3y2XskN+P1wUGiVwWZ5JmoDRwx5+3GmEplNyVM2s2Dg8ILFQm8rWM48orGy5YpI5Bl8U1y7ydlA==
  /@babel/plugin-syntax-object-rest-spread/7.8.3_@babel+core@7.12.9:
    dependencies:
      '@babel/core': 7.12.9
      '@babel/helper-plugin-utils': 7.10.4
    dev: false
    peerDependencies:
      '@babel/core': ^7.0.0-0
    resolution:
      integrity: sha512-XoqMijGZb9y3y2XskN+P1wUGiVwWZ5JmoDRwx5+3GmEplNyVM2s2Dg8ILFQm8rWM48orGy5YpI5Bl8U1y7ydlA==
  /@babel/plugin-syntax-optional-catch-binding/7.8.3_@babel+core@7.12.17:
    dependencies:
      '@babel/core': 7.12.17
      '@babel/helper-plugin-utils': 7.12.13
    dev: true
    peerDependencies:
      '@babel/core': ^7.0.0-0
    resolution:
      integrity: sha512-6VPD0Pc1lpTqw0aKoeRTMiB+kWhAoT24PA+ksWSBrFtl5SIRVpZlwN3NNPQjehA2E/91FV3RjLWoVTglWcSV3Q==
  /@babel/plugin-syntax-optional-chaining/7.8.3_@babel+core@7.12.17:
    dependencies:
      '@babel/core': 7.12.17
      '@babel/helper-plugin-utils': 7.12.13
    dev: true
    peerDependencies:
      '@babel/core': ^7.0.0-0
    resolution:
      integrity: sha512-KoK9ErH1MBlCPxV0VANkXW2/dw4vlbGDrFgz8bmUsBGYkFRcbRwMh6cIJubdPrkxRwuGdtCk0v/wPTKbQgBjkg==
  /@babel/plugin-syntax-top-level-await/7.12.13_@babel+core@7.12.17:
    dependencies:
      '@babel/core': 7.12.17
      '@babel/helper-plugin-utils': 7.12.13
    dev: true
    peerDependencies:
      '@babel/core': ^7.0.0-0
    resolution:
      integrity: sha512-A81F9pDwyS7yM//KwbCSDqy3Uj4NMIurtplxphWxoYtNPov7cJsDkAFNNyVlIZ3jwGycVsurZ+LtOA8gZ376iQ==
  /@babel/plugin-syntax-typescript/7.12.13:
    dependencies:
      '@babel/helper-plugin-utils': 7.12.13
    peerDependencies:
      '@babel/core': ^7.0.0-0
    resolution:
      integrity: sha512-cHP3u1JiUiG2LFDKbXnwVad81GvfyIOmCD6HIEId6ojrY0Drfy2q1jw7BwN7dE84+kTnBjLkXoL3IEy/3JPu2w==
  /@babel/plugin-transform-parameters/7.12.1_@babel+core@7.12.9:
    dependencies:
      '@babel/core': 7.12.9
      '@babel/helper-plugin-utils': 7.12.13
    dev: false
    peerDependencies:
      '@babel/core': ^7.0.0-0
    resolution:
      integrity: sha512-xq9C5EQhdPK23ZeCdMxl8bbRnAgHFrw5EOC3KJUsSylZqdkCaFEXxGSBuTSObOpiiHHNyb82es8M1QYgfQGfNg==
  /@babel/plugin-transform-react-display-name/7.12.13:
    dependencies:
      '@babel/helper-plugin-utils': 7.12.13
    peerDependencies:
      '@babel/core': ^7.0.0-0
    resolution:
      integrity: sha512-MprESJzI9O5VnJZrL7gg1MpdqmiFcUv41Jc7SahxYsNP2kDkFqClxxTZq+1Qv4AFCamm+GXMRDQINNn+qrxmiA==
  /@babel/plugin-transform-react-jsx-development/7.12.17:
    dependencies:
      '@babel/plugin-transform-react-jsx': 7.12.17
    peerDependencies:
      '@babel/core': ^7.0.0-0
    resolution:
      integrity: sha512-BPjYV86SVuOaudFhsJR1zjgxxOhJDt6JHNoD48DxWEIxUCAMjV1ys6DYw4SDYZh0b1QsS2vfIA9t/ZsQGsDOUQ==
  /@babel/plugin-transform-react-jsx-self/7.12.13_@babel+core@7.12.17:
    dependencies:
      '@babel/core': 7.12.17
      '@babel/helper-plugin-utils': 7.12.13
    dev: true
    peerDependencies:
      '@babel/core': ^7.0.0-0
    resolution:
      integrity: sha512-FXYw98TTJ125GVCCkFLZXlZ1qGcsYqNQhVBQcZjyrwf8FEUtVfKIoidnO8S0q+KBQpDYNTmiGo1gn67Vti04lQ==
  /@babel/plugin-transform-react-jsx-source/7.12.13_@babel+core@7.12.17:
    dependencies:
      '@babel/core': 7.12.17
      '@babel/helper-plugin-utils': 7.12.13
    dev: true
    peerDependencies:
      '@babel/core': ^7.0.0-0
    resolution:
      integrity: sha512-O5JJi6fyfih0WfDgIJXksSPhGP/G0fQpfxYy87sDc+1sFmsCS6wr3aAn+whbzkhbjtq4VMqLRaSzR6IsshIC0Q==
  /@babel/plugin-transform-react-jsx/7.12.17:
    dependencies:
      '@babel/helper-annotate-as-pure': 7.12.13
      '@babel/helper-module-imports': 7.12.13
      '@babel/helper-plugin-utils': 7.12.13
      '@babel/plugin-syntax-jsx': 7.12.13
      '@babel/types': 7.12.17
    peerDependencies:
      '@babel/core': ^7.0.0-0
    resolution:
      integrity: sha512-mwaVNcXV+l6qJOuRhpdTEj8sT/Z0owAVWf9QujTZ0d2ye9X/K+MTOTSizcgKOj18PGnTc/7g1I4+cIUjsKhBcw==
  /@babel/plugin-transform-react-pure-annotations/7.12.1:
    dependencies:
      '@babel/helper-annotate-as-pure': 7.12.13
      '@babel/helper-plugin-utils': 7.12.13
    peerDependencies:
      '@babel/core': ^7.0.0-0
    resolution:
      integrity: sha512-RqeaHiwZtphSIUZ5I85PEH19LOSzxfuEazoY7/pWASCAIBuATQzpSVD+eT6MebeeZT2F4eSL0u4vw6n4Nm0Mjg==
  /@babel/plugin-transform-typescript/7.12.17:
    dependencies:
      '@babel/helper-create-class-features-plugin': 7.12.17
      '@babel/helper-plugin-utils': 7.12.13
      '@babel/plugin-syntax-typescript': 7.12.13
    peerDependencies:
      '@babel/core': ^7.0.0-0
    resolution:
      integrity: sha512-1bIYwnhRoetxkFonuZRtDZPFEjl1l5r+3ITkxLC3mlMaFja+GQFo94b/WHEPjqWLU9Bc+W4oFZbvCGe9eYMu1g==
  /@babel/preset-react/7.12.13:
    dependencies:
      '@babel/helper-plugin-utils': 7.12.13
      '@babel/plugin-transform-react-display-name': 7.12.13
      '@babel/plugin-transform-react-jsx': 7.12.17
      '@babel/plugin-transform-react-jsx-development': 7.12.17
      '@babel/plugin-transform-react-pure-annotations': 7.12.1
    peerDependencies:
      '@babel/core': ^7.0.0-0
    resolution:
      integrity: sha512-TYM0V9z6Abb6dj1K7i5NrEhA13oS5ujUYQYDfqIBXYHOc2c2VkFgc+q9kyssIyUfy4/hEwqrgSlJ/Qgv8zJLsA==
  /@babel/preset-typescript/7.12.17:
    dependencies:
      '@babel/helper-plugin-utils': 7.12.13
      '@babel/helper-validator-option': 7.12.17
      '@babel/plugin-transform-typescript': 7.12.17
    peerDependencies:
      '@babel/core': ^7.0.0-0
    resolution:
      integrity: sha512-T513uT4VSThRcmWeqcLkITKJ1oGQho9wfWuhQm10paClQkp1qyd0Wf8mvC8Se7UYssMyRSj4tZYpVTkCmAK/mA==
  /@babel/runtime/7.10.5:
    dependencies:
      regenerator-runtime: 0.13.7
    dev: false
    resolution:
      integrity: sha512-otddXKhdNn7d0ptoFRHtMLa8LqDxLYwTjB4nYgM1yy5N6gU/MUf8zqyyLltCH3yAVitBzmwK4us+DD0l/MauAg==
  /@babel/runtime/7.12.18:
    dependencies:
      regenerator-runtime: 0.13.7
    dev: true
    resolution:
      integrity: sha512-BogPQ7ciE6SYAUPtlm9tWbgI9+2AgqSam6QivMgXgAT+fKbgppaj4ZX15MHeLC1PVF5sNk70huBu20XxWOs8Cg==
  /@babel/runtime/7.12.5:
    dependencies:
      regenerator-runtime: 0.13.7
    dev: true
    resolution:
      integrity: sha512-plcc+hbExy3McchJCEQG3knOsuh3HH+Prx1P6cLIkET/0dLuQDEnrT+s27Axgc9bqfsmNUNHfscgMUdBpC9xfg==
  /@babel/template/7.12.13:
    dependencies:
      '@babel/code-frame': 7.12.13
      '@babel/parser': 7.12.17
      '@babel/types': 7.12.17
    resolution:
      integrity: sha512-/7xxiGA57xMo/P2GVvdEumr8ONhFOhfgq2ihK3h1e6THqzTAkHbkXgB0xI9yeTfIUoH3+oAeHhqm/I43OTbbjA==
  /@babel/template/7.12.7:
    dependencies:
      '@babel/code-frame': 7.12.11
      '@babel/parser': 7.12.11
      '@babel/types': 7.12.12
    resolution:
      integrity: sha512-GkDzmHS6GV7ZeXfJZ0tLRBhZcMcY0/Lnb+eEbXDBfCAcZCjrZKe6p3J4we/D24O9Y8enxWAg1cWwof59yLh2ow==
  /@babel/traverse/7.12.12:
    dependencies:
      '@babel/code-frame': 7.12.11
      '@babel/generator': 7.12.11
      '@babel/helper-function-name': 7.12.11
      '@babel/helper-split-export-declaration': 7.12.11
      '@babel/parser': 7.12.11
      '@babel/types': 7.12.12
      debug: 4.3.1
      globals: 11.12.0
      lodash: 4.17.20
    resolution:
      integrity: sha512-s88i0X0lPy45RrLM8b9mz8RPH5FqO9G9p7ti59cToE44xFm1Q+Pjh5Gq4SXBbtb88X7Uy7pexeqRIQDDMNkL0w==
  /@babel/traverse/7.12.17:
    dependencies:
      '@babel/code-frame': 7.12.13
      '@babel/generator': 7.12.17
      '@babel/helper-function-name': 7.12.13
      '@babel/helper-split-export-declaration': 7.12.13
      '@babel/parser': 7.12.17
      '@babel/types': 7.12.17
      debug: 4.3.1
      globals: 11.12.0
      lodash: 4.17.21
    resolution:
      integrity: sha512-LGkTqDqdiwC6Q7fWSwQoas/oyiEYw6Hqjve5KOSykXkmFJFqzvGMb9niaUEag3Rlve492Mkye3gLw9FTv94fdQ==
  /@babel/traverse/7.12.7_supports-color@5.5.0:
    dependencies:
      '@babel/code-frame': 7.10.4
      '@babel/generator': 7.12.5
      '@babel/helper-function-name': 7.10.4
      '@babel/helper-split-export-declaration': 7.11.0
      '@babel/parser': 7.12.7
      '@babel/types': 7.12.7
      debug: 4.3.1_supports-color@5.5.0
      globals: 11.12.0
      lodash: 4.17.20
    dev: false
    peerDependencies:
      supports-color: '*'
    resolution:
      integrity: sha512-nMWaqsQEeSvMNypswUDzjqQ+0rR6pqCtoQpsqGJC4/Khm9cISwPTSpai57F6/jDaOoEGz8yE/WxcO3PV6tKSmQ==
  /@babel/types/7.12.12:
    dependencies:
      '@babel/helper-validator-identifier': 7.12.11
      lodash: 4.17.20
      to-fast-properties: 2.0.0
    resolution:
      integrity: sha512-lnIX7piTxOH22xE7fDXDbSHg9MM1/6ORnafpJmov5rs0kX5g4BZxeXNJLXsMRiO0U5Rb8/FvMS6xlTnTHvxonQ==
  /@babel/types/7.12.17:
    dependencies:
      '@babel/helper-validator-identifier': 7.12.11
      lodash: 4.17.21
      to-fast-properties: 2.0.0
    resolution:
      integrity: sha512-tNMDjcv/4DIcHxErTgwB9q2ZcYyN0sUfgGKUK/mm1FJK7Wz+KstoEekxrl/tBiNDgLK1HGi+sppj1An/1DR4fQ==
  /@babel/types/7.12.7:
    dependencies:
      '@babel/helper-validator-identifier': 7.10.4
      lodash: 4.17.20
      to-fast-properties: 2.0.0
    resolution:
      integrity: sha512-MNyI92qZq6jrQkXvtIiykvl4WtoRrVV9MPn+ZfsoEENjiWcBQ3ZSHrkxnJWgWtLX3XXqX5hrSQ+X69wkmesXuQ==
  /@bcoe/v8-coverage/0.2.3:
    dev: true
    resolution:
      integrity: sha512-0hYQ8SB4Db5zvZB4axdMHGwEaQjkZzFjQiN9LVYvIFB2nSUHW9tYpxWriPrWDASIxiaXax83REcLxuSdnGPZtw==
  /@cnakazawa/watch/1.0.4:
    dependencies:
      exec-sh: 0.3.4
      minimist: 1.2.5
    dev: true
    engines:
      node: '>=0.1.95'
    hasBin: true
    resolution:
      integrity: sha512-v9kIhKwjeZThiWrLmj0y17CWoyddASLj9O2yvbZkbvw/N3rWOYy9zkV66ursAoVr0mV15bL8g0c4QZUE6cdDoQ==
  /@ctrl/tinycolor/3.4.0:
    dev: true
    engines:
      node: '>=10'
    resolution:
      integrity: sha512-JZButFdZ1+/xAfpguQHoabIXkcqRRKpMrWKBkpEZZyxfY9C1DpADFB8PEqGSTeFr135SaTRfKqGKx5xSCLI7ZQ==
  /@emotion/is-prop-valid/0.8.8:
    dependencies:
      '@emotion/memoize': 0.7.4
    dev: false
    resolution:
      integrity: sha512-u5WtneEAr5IDG2Wv65yhunPSMLIpuKsbuOktRojfrEiEvRyC85LgPMZI63cr7NUqT8ZIGdSVg8ZKGxIug4lXcA==
  /@emotion/memoize/0.7.4:
    dev: false
    resolution:
      integrity: sha512-Ja/Vfqe3HpuzRsG1oBtWTHk2PGZ7GR+2Vz5iYGelAw8dx32K0y7PjVuxK6z1nMpZOqAFsRUPCkK1YjJ56qJlgw==
  /@emotion/stylis/0.8.5:
    dev: false
    resolution:
      integrity: sha512-h6KtPihKFn3T9fuIrwvXXUOwlx3rfUvfZIcP5a6rh8Y7zjE3O06hT5Ss4S/YI1AYhuZ1kjaE/5EaOOI2NqSylQ==
  /@emotion/unitless/0.7.5:
    dev: false
    resolution:
      integrity: sha512-OWORNpfjMsSSUBVrRBVGECkhWcULOAJz9ZW8uK9qgxD+87M7jHRcvh/A96XXNhXTLmKcoYSQtBEX7lHMO7YRwg==
  /@istanbuljs/load-nyc-config/1.1.0:
    dependencies:
      camelcase: 5.3.1
      find-up: 4.1.0
      get-package-type: 0.1.0
      js-yaml: 3.14.1
      resolve-from: 5.0.0
    dev: true
    engines:
      node: '>=8'
    resolution:
      integrity: sha512-VjeHSlIzpv/NyD3N0YuHfXOPDIixcA1q2ZV98wsMqcYlPmv2n3Yb2lYP9XMElnaFVXg5A7YLTeLu6V84uQDjmQ==
  /@istanbuljs/schema/0.1.3:
    dev: true
    engines:
      node: '>=8'
    resolution:
      integrity: sha512-ZXRY4jNvVgSVQ8DL3LTcakaAtXwTVUxE81hslsyD2AtoXW/wVob10HkOJ1X/pAlcI7D+2YoZKg5do8G/w6RYgA==
  /@jest/console/26.6.2:
    dependencies:
      '@jest/types': 26.6.2
      '@types/node': 14.14.31
      chalk: 4.1.0
      jest-message-util: 26.6.2
      jest-util: 26.6.2
      slash: 3.0.0
    dev: true
    engines:
      node: '>= 10.14.2'
    resolution:
      integrity: sha512-IY1R2i2aLsLr7Id3S6p2BA82GNWryt4oSvEXLAKc+L2zdi89dSkE8xC1C+0kpATG4JhBJREnQOH7/zmccM2B0g==
  /@jest/core/26.6.3:
    dependencies:
      '@jest/console': 26.6.2
      '@jest/reporters': 26.6.2
      '@jest/test-result': 26.6.2
      '@jest/transform': 26.6.2
      '@jest/types': 26.6.2
      '@types/node': 14.14.31
      ansi-escapes: 4.3.1
      chalk: 4.1.0
      exit: 0.1.2
      graceful-fs: 4.2.6
      jest-changed-files: 26.6.2
      jest-config: 26.6.3
      jest-haste-map: 26.6.2
      jest-message-util: 26.6.2
      jest-regex-util: 26.0.0
      jest-resolve: 26.6.2
      jest-resolve-dependencies: 26.6.3
      jest-runner: 26.6.3
      jest-runtime: 26.6.3
      jest-snapshot: 26.6.2
      jest-util: 26.6.2
      jest-validate: 26.6.2
      jest-watcher: 26.6.2
      micromatch: 4.0.2
      p-each-series: 2.2.0
      rimraf: 3.0.2
      slash: 3.0.0
      strip-ansi: 6.0.0
    dev: true
    engines:
      node: '>= 10.14.2'
    resolution:
      integrity: sha512-xvV1kKbhfUqFVuZ8Cyo+JPpipAHHAV3kcDBftiduK8EICXmTFddryy3P7NfZt8Pv37rA9nEJBKCCkglCPt/Xjw==
  /@jest/environment/26.6.2:
    dependencies:
      '@jest/fake-timers': 26.6.2
      '@jest/types': 26.6.2
      '@types/node': 14.14.31
      jest-mock: 26.6.2
    dev: true
    engines:
      node: '>= 10.14.2'
    resolution:
      integrity: sha512-nFy+fHl28zUrRsCeMB61VDThV1pVTtlEokBRgqPrcT1JNq4yRNIyTHfyht6PqtUvY9IsuLGTrbG8kPXjSZIZwA==
  /@jest/fake-timers/26.6.2:
    dependencies:
      '@jest/types': 26.6.2
      '@sinonjs/fake-timers': 6.0.1
      '@types/node': 14.14.31
      jest-message-util: 26.6.2
      jest-mock: 26.6.2
      jest-util: 26.6.2
    dev: true
    engines:
      node: '>= 10.14.2'
    resolution:
      integrity: sha512-14Uleatt7jdzefLPYM3KLcnUl1ZNikaKq34enpb5XG9i81JpppDb5muZvonvKyrl7ftEHkKS5L5/eB/kxJ+bvA==
  /@jest/globals/26.6.2:
    dependencies:
      '@jest/environment': 26.6.2
      '@jest/types': 26.6.2
      expect: 26.6.2
    dev: true
    engines:
      node: '>= 10.14.2'
    resolution:
      integrity: sha512-85Ltnm7HlB/KesBUuALwQ68YTU72w9H2xW9FjZ1eL1U3lhtefjjl5c2MiUbpXt/i6LaPRvoOFJ22yCBSfQ0JIA==
  /@jest/reporters/26.6.2:
    dependencies:
      '@bcoe/v8-coverage': 0.2.3
      '@jest/console': 26.6.2
      '@jest/test-result': 26.6.2
      '@jest/transform': 26.6.2
      '@jest/types': 26.6.2
      chalk: 4.1.0
      collect-v8-coverage: 1.0.1
      exit: 0.1.2
      glob: 7.1.6
      graceful-fs: 4.2.6
      istanbul-lib-coverage: 3.0.0
      istanbul-lib-instrument: 4.0.3
      istanbul-lib-report: 3.0.0
      istanbul-lib-source-maps: 4.0.0
      istanbul-reports: 3.0.2
      jest-haste-map: 26.6.2
      jest-resolve: 26.6.2
      jest-util: 26.6.2
      jest-worker: 26.6.2
      slash: 3.0.0
      source-map: 0.6.1
      string-length: 4.0.1
      terminal-link: 2.1.1
      v8-to-istanbul: 7.1.0
    dev: true
    engines:
      node: '>= 10.14.2'
    optionalDependencies:
      node-notifier: 8.0.1
    resolution:
      integrity: sha512-h2bW53APG4HvkOnVMo8q3QXa6pcaNt1HkwVsOPMBV6LD/q9oSpxNSYZQYkAnjdMjrJ86UuYeLo+aEZClV6opnw==
  /@jest/source-map/26.6.2:
    dependencies:
      callsites: 3.1.0
      graceful-fs: 4.2.6
      source-map: 0.6.1
    dev: true
    engines:
      node: '>= 10.14.2'
    resolution:
      integrity: sha512-YwYcCwAnNmOVsZ8mr3GfnzdXDAl4LaenZP5z+G0c8bzC9/dugL8zRmxZzdoTl4IaS3CryS1uWnROLPFmb6lVvA==
  /@jest/test-result/26.6.2:
    dependencies:
      '@jest/console': 26.6.2
      '@jest/types': 26.6.2
      '@types/istanbul-lib-coverage': 2.0.3
      collect-v8-coverage: 1.0.1
    dev: true
    engines:
      node: '>= 10.14.2'
    resolution:
      integrity: sha512-5O7H5c/7YlojphYNrK02LlDIV2GNPYisKwHm2QTKjNZeEzezCbwYs9swJySv2UfPMyZ0VdsmMv7jIlD/IKYQpQ==
  /@jest/test-sequencer/26.6.3:
    dependencies:
      '@jest/test-result': 26.6.2
      graceful-fs: 4.2.6
      jest-haste-map: 26.6.2
      jest-runner: 26.6.3
      jest-runtime: 26.6.3
    dev: true
    engines:
      node: '>= 10.14.2'
    resolution:
      integrity: sha512-YHlVIjP5nfEyjlrSr8t/YdNfU/1XEt7c5b4OxcXCjyRhjzLYu/rO69/WHPuYcbCWkz8kAeZVZp2N2+IOLLEPGw==
  /@jest/transform/26.6.2:
    dependencies:
      '@babel/core': 7.12.17
      '@jest/types': 26.6.2
      babel-plugin-istanbul: 6.0.0
      chalk: 4.1.0
      convert-source-map: 1.7.0
      fast-json-stable-stringify: 2.1.0
      graceful-fs: 4.2.6
      jest-haste-map: 26.6.2
      jest-regex-util: 26.0.0
      jest-util: 26.6.2
      micromatch: 4.0.2
      pirates: 4.0.1
      slash: 3.0.0
      source-map: 0.6.1
      write-file-atomic: 3.0.3
    dev: true
    engines:
      node: '>= 10.14.2'
    resolution:
      integrity: sha512-E9JjhUgNzvuQ+vVAL21vlyfy12gP0GhazGgJC4h6qUt1jSdUXGWJ1wfu/X7Sd8etSgxV4ovT1pb9v5D6QW4XgA==
  /@jest/types/26.6.2:
    dependencies:
      '@types/istanbul-lib-coverage': 2.0.3
      '@types/istanbul-reports': 3.0.0
      '@types/node': 14.14.31
      '@types/yargs': 15.0.13
      chalk: 4.1.0
    dev: true
    engines:
      node: '>= 10.14.2'
    resolution:
      integrity: sha512-fC6QCp7Sc5sX6g8Tvbmj4XUTbyrik0akgRy03yjXbQaBWWNWGE7SGtJk98m0N8nzegD/7SggrUlivxo5ax4KWQ==
  /@mdx-js/mdx/1.6.22:
    dependencies:
      '@babel/core': 7.12.9
      '@babel/plugin-syntax-jsx': 7.12.1_@babel+core@7.12.9
      '@babel/plugin-syntax-object-rest-spread': 7.8.3_@babel+core@7.12.9
      '@mdx-js/util': 1.6.22
      babel-plugin-apply-mdx-type-prop: 1.6.22_@babel+core@7.12.9
      babel-plugin-extract-import-names: 1.6.22
      camelcase-css: 2.0.1
      detab: 2.0.4
      hast-util-raw: 6.0.1
      lodash.uniq: 4.5.0
      mdast-util-to-hast: 10.0.1
      remark-footnotes: 2.0.0
      remark-mdx: 1.6.22
      remark-parse: 8.0.3
      remark-squeeze-paragraphs: 4.0.0
      style-to-object: 0.3.0
      unified: 9.2.0
      unist-builder: 2.0.3
      unist-util-visit: 2.0.3
    dev: false
    resolution:
      integrity: sha512-AMxuLxPz2j5/6TpF/XSdKpQP1NlG0z11dFOlq+2IP/lSgl11GY8ji6S/rgsViN/L0BDvHvUMruRb7ub+24LUYA==
  /@mdx-js/react/1.6.22:
    dev: false
    peerDependencies:
      react: ^16.13.1 || ^17.0.0
    resolution:
      integrity: sha512-TDoPum4SHdfPiGSAaRBw7ECyI8VaHpK8GJugbJIJuqyh6kzw9ZLJZW3HGL3NNrJGxcAixUvqROm+YuQOo5eXtg==
  /@mdx-js/react/1.6.22_react@17.0.1:
    dependencies:
      react: 17.0.1
    peerDependencies:
      react: ^16.13.1 || ^17.0.0
    resolution:
      integrity: sha512-TDoPum4SHdfPiGSAaRBw7ECyI8VaHpK8GJugbJIJuqyh6kzw9ZLJZW3HGL3NNrJGxcAixUvqROm+YuQOo5eXtg==
  /@mdx-js/util/1.6.22:
    dev: false
    resolution:
      integrity: sha512-H1rQc1ZOHANWBvPcW+JpGwr+juXSxM8Q8YCkm3GhZd8REu1fHR3z99CErO1p9pkcfcxZnMdIZdIsXkOHY0NilA==
  /@nodelib/fs.scandir/2.1.4:
    dependencies:
      '@nodelib/fs.stat': 2.0.4
      run-parallel: 1.1.10
    engines:
      node: '>= 8'
    resolution:
      integrity: sha512-33g3pMJk3bg5nXbL/+CY6I2eJDzZAni49PfJnL5fghPTggPvBd/pFNSgJsdAgWptuFu7qq/ERvOYFlhvsLTCKA==
  /@nodelib/fs.stat/2.0.4:
    engines:
      node: '>= 8'
    resolution:
      integrity: sha512-IYlHJA0clt2+Vg7bccq+TzRdJvv19c2INqBSsoOLp1je7xjtr7J26+WXR72MCdvU9q1qTzIWDfhMf+DRvQJK4Q==
  /@nodelib/fs.walk/1.2.6:
    dependencies:
      '@nodelib/fs.scandir': 2.1.4
      fastq: 1.10.0
    engines:
      node: '>= 8'
    resolution:
      integrity: sha512-8Broas6vTtW4GIXTAHDoE32hnN2M5ykgCpWGbuXHQ15vEMqr23pB76e/GZcYsZCHALv50ktd24qhEyKr6wBtow==
  /@pika/react-dom/16.13.1_react@17.0.1:
    dependencies:
      react: 17.0.1
    dev: false
    peerDependencies:
      react: ^16.0.0
    resolution:
      integrity: sha512-tCROpA6uP7caCNodaOUcqmauQmpVOmFXsaaKUJgLOMiZdlW+L02ItK3WAqGSOw25rM0bbwDXNC/x9PpfiQ9ESg==
  /@pika/react/16.13.1:
    dev: false
    resolution:
      integrity: sha512-v33Ub2QxntNpDFRnkj3tCbT6jMb7Etu7LOMQO/YAulLRIDtDvJdMwuOVJDdPYUmDtWjfWOB5xSP7nl7k0BApbQ==
  /@pnpm/error/1.4.0:
    dev: true
    engines:
      node: '>=10.16'
    resolution:
      integrity: sha512-vxkRrkneBPVmP23kyjnYwVOtipwlSl6UfL+h+Xa3TrABJTz5rYBXemlTsU5BzST8U4pD7YDkTb3SQu+MMuIDKA==
  /@pnpm/link-bins/5.3.23:
    dependencies:
      '@pnpm/error': 1.4.0
      '@pnpm/package-bins': 4.0.11
      '@pnpm/read-modules-dir': 2.0.3
      '@pnpm/read-package-json': 3.1.9
      '@pnpm/read-project-manifest': 1.1.7
      '@pnpm/types': 6.4.0
      '@zkochan/cmd-shim': 5.1.0
      is-subdir: 1.2.0
      is-windows: 1.0.2
      mz: 2.7.0
      normalize-path: 3.0.0
      p-settle: 4.1.1
      ramda: 0.27.1
    dev: true
    engines:
      node: '>=10.16'
    resolution:
      integrity: sha512-v5uwC17pYDxrLqCZ7HFfcSI+52Xuo0kAf3hnJvhXzMTxax1cZ7ThOtuFM9s8HWjnshVFxW68NrrdqaK6FN34yg==
  /@pnpm/package-bins/4.0.11:
    dependencies:
      '@pnpm/types': 6.4.0
      graceful-fs: 4.2.4
      is-subdir: 1.2.0
      p-filter: 2.1.0
    dev: true
    engines:
      node: '>=10.16'
    resolution:
      integrity: sha512-EzpdzuUX+2tDL65Rm83aVAfqeD+Fywzfr5u3ng9CMaDDxGt48QZOiIAoLgM9+dNBF2ebChFBUofTwOhgT9Dj2Q==
  /@pnpm/read-modules-dir/2.0.3:
    dependencies:
      mz: 2.7.0
    dev: true
    engines:
      node: '>=10.13'
    resolution:
      integrity: sha512-i9OgRvSlxrTS9a2oXokhDxvQzDtfqtsooJ9jaGoHkznue5aFCTSrNZFQ6M18o8hC03QWfnxaKi0BtOvNkKu2+A==
  /@pnpm/read-package-json/3.1.9:
    dependencies:
      '@pnpm/error': 1.4.0
      '@pnpm/types': 6.4.0
      read-package-json: 3.0.1
    dev: true
    engines:
      node: '>=10.16'
    resolution:
      integrity: sha512-5Zad2JR2ekNJCAYrHYDZUv+RHLUUxG5z6zV+Ycooo3yhLcr3+tssjHPJAelkMABGUon/2fDZcdNcyz1jP4fMFA==
  /@pnpm/read-project-manifest/1.1.7:
    dependencies:
      '@pnpm/error': 1.4.0
      '@pnpm/types': 6.4.0
      '@pnpm/write-project-manifest': 1.1.7
      detect-indent: 6.0.0
      fast-deep-equal: 3.1.3
      graceful-fs: 4.2.4
      is-windows: 1.0.2
      json5: 2.2.0
      parse-json: 5.2.0
      read-yaml-file: 2.1.0
      sort-keys: 4.2.0
      strip-bom: 4.0.0
    dev: true
    engines:
      node: '>=10.16'
    resolution:
      integrity: sha512-tj8ExXZeDcMmMUj7D292ETe/RiEirr1X1wpT6Zy85z2MrFYoG9jfCJpps40OdZBNZBhxbuKtGPWKVSgXD0yrVw==
  /@pnpm/types/6.4.0:
    dev: true
    engines:
      node: '>=10.16'
    resolution:
      integrity: sha512-nco4+4sZqNHn60Y4VE/fbtlShCBqipyUO+nKRPvDHqLrecMW9pzHWMVRxk4nrMRoeowj3q0rX3GYRBa8lsHTAg==
  /@pnpm/write-project-manifest/1.1.7:
    dependencies:
      '@pnpm/types': 6.4.0
      json5: 2.2.0
      mz: 2.7.0
      write-file-atomic: 3.0.3
      write-yaml-file: 4.2.0
    dev: true
    engines:
      node: '>=10.16'
    resolution:
      integrity: sha512-OLkDZSqkA1mkoPNPvLFXyI6fb0enCuFji6Zfditi/CLAo9kmIhQFmEUDu4krSB8i908EljG8YwL5Xjxzm5wsWA==
  /@polka/url/1.0.0-next.11:
    dev: true
    resolution:
      integrity: sha512-3NsZsJIA/22P3QUyrEDNA2D133H4j224twJrdipXN38dpnIOzAbUDtOwkcJ5pXmn75w7LSQDjA4tO9dm1XlqlA==
  /@rollup/plugin-babel/5.3.0_rollup@2.39.0:
    dependencies:
      '@babel/helper-module-imports': 7.12.13
      '@rollup/pluginutils': 3.1.0_rollup@2.39.0
      rollup: 2.39.0
    engines:
      node: '>= 10.0.0'
    peerDependencies:
      '@babel/core': ^7.0.0
      '@types/babel__core': ^7.1.9
      rollup: ^1.20.0||^2.0.0
    peerDependenciesMeta:
      '@types/babel__core':
        optional: true
    resolution:
      integrity: sha512-9uIC8HZOnVLrLHxayq/PTzw+uS25E14KPUBh5ktF+18Mjo5yK0ToMMx6epY0uEgkjwJw0aBW4x2horYXh8juWw==
  /@rollup/plugin-commonjs/17.1.0_rollup@2.39.0:
    dependencies:
      '@rollup/pluginutils': 3.1.0_rollup@2.39.0
      commondir: 1.0.1
      estree-walker: 2.0.2
      glob: 7.1.6
      is-reference: 1.2.1
      magic-string: 0.25.7
      resolve: 1.20.0
      rollup: 2.39.0
    dev: true
    engines:
      node: '>= 8.0.0'
    peerDependencies:
      rollup: ^2.30.0
    resolution:
      integrity: sha512-PoMdXCw0ZyvjpCMT5aV4nkL0QywxP29sODQsSGeDpr/oI49Qq9tRtAsb/LbYbDzFlOydVEqHmmZWFtXJEAX9ew==
  /@rollup/plugin-node-resolve/11.2.0_rollup@2.39.0:
    dependencies:
      '@rollup/pluginutils': 3.1.0_rollup@2.39.0
      '@types/resolve': 1.17.1
      builtin-modules: 3.2.0
      deepmerge: 4.2.2
      is-module: 1.0.0
      resolve: 1.20.0
      rollup: 2.39.0
    dev: true
    engines:
      node: '>= 10.0.0'
    peerDependencies:
      rollup: ^1.20.0||^2.0.0
    resolution:
      integrity: sha512-qHjNIKYt5pCcn+5RUBQxK8krhRvf1HnyVgUCcFFcweDS7fhkOLZeYh0mhHK6Ery8/bb9tvN/ubPzmfF0qjDCTA==
  /@rollup/plugin-typescript/8.2.0_rollup@2.39.0+typescript@4.1.5:
    dependencies:
      '@rollup/pluginutils': 3.1.0_rollup@2.39.0
      resolve: 1.20.0
      rollup: 2.39.0
      typescript: 4.1.5
    dev: true
    engines:
      node: '>=8.0.0'
    peerDependencies:
      rollup: ^2.14.0
      tslib: '*'
      typescript: '>=3.4.0'
    resolution:
      integrity: sha512-5DyVsb7L+ehLfNPu/nat8Gq3uJGzku4bMFPt90XahtgiSBf7z9YKPLqFUJKMT41W/mJ98SVGDPOhzikGrr/Lhg==
  /@rollup/pluginutils/3.1.0_rollup@2.39.0:
    dependencies:
      '@types/estree': 0.0.39
      estree-walker: 1.0.1
      picomatch: 2.2.2
      rollup: 2.39.0
    engines:
      node: '>= 8.0.0'
    peerDependencies:
      rollup: ^1.20.0||^2.0.0
    resolution:
      integrity: sha512-GksZ6pr6TpIjHm8h9lSQ8pi8BE9VeubNT0OMJ3B5uZJ8pz73NPiqOtCog/x2/QzM1ENChPKxMDhiQuRHsqc+lg==
  /@sinonjs/commons/1.8.2:
    dependencies:
      type-detect: 4.0.8
    dev: true
    resolution:
      integrity: sha512-sruwd86RJHdsVf/AtBoijDmUqJp3B6hF/DGC23C+JaegnDHaZyewCjoVGTdg3J0uz3Zs7NnIT05OBOmML72lQw==
  /@sinonjs/fake-timers/6.0.1:
    dependencies:
      '@sinonjs/commons': 1.8.2
    dev: true
    resolution:
      integrity: sha512-MZPUxrmFubI36XS1DI3qmI0YdN1gks62JtFZvxR67ljjSNCeK6U08Zx4msEWOXuofgqUt6zPHSi1H9fbjR/NRA==
  /@types/babel__core/7.1.12:
    dependencies:
      '@babel/parser': 7.12.17
      '@babel/types': 7.12.17
      '@types/babel__generator': 7.6.2
      '@types/babel__template': 7.4.0
      '@types/babel__traverse': 7.11.0
    dev: true
    resolution:
      integrity: sha512-wMTHiiTiBAAPebqaPiPDLFA4LYPKr6Ph0Xq/6rq1Ur3v66HXyG+clfR9CNETkD7MQS8ZHvpQOtA53DLws5WAEQ==
  /@types/babel__generator/7.6.2:
    dependencies:
      '@babel/types': 7.12.17
    dev: true
    resolution:
      integrity: sha512-MdSJnBjl+bdwkLskZ3NGFp9YcXGx5ggLpQQPqtgakVhsWK0hTtNYhjpZLlWQTviGTvF8at+Bvli3jV7faPdgeQ==
  /@types/babel__template/7.4.0:
    dependencies:
      '@babel/parser': 7.12.17
      '@babel/types': 7.12.17
    dev: true
    resolution:
      integrity: sha512-NTPErx4/FiPCGScH7foPyr+/1Dkzkni+rHiYHHoTjvwou7AQzJkNeD60A9CXRy+ZEN2B1bggmkTMCDb+Mv5k+A==
  /@types/babel__traverse/7.11.0:
    dependencies:
      '@babel/types': 7.12.17
    dev: true
    resolution:
      integrity: sha512-kSjgDMZONiIfSH1Nxcr5JIRMwUetDki63FSQfpTCz8ogF3Ulqm8+mr5f78dUYs6vMiB6gBusQqfQmBvHZj/lwg==
  /@types/enhanced-resolve/3.0.6:
    dependencies:
      '@types/node': 14.0.23
      '@types/tapable': 0.2.5
    dev: true
    resolution:
      integrity: sha512-mAWc6JpDiA6GnPCF5023YSGMa/E7baMvLs+HtT9E6Z52lUds3pthf4APhVQpbmV6sZTrbASgBEDdh70eGWTJFw==
  /@types/estree/0.0.39:
    resolution:
      integrity: sha512-EYNwp3bU+98cpU4lAWYYL7Zz+2gryWH1qbdDTidVd6hkiR6weksdbMadyXKXNPEkQFhXM+hVO9ZygomHXp+AIw==
  /@types/estree/0.0.46:
    dev: true
    resolution:
      integrity: sha512-laIjwTQaD+5DukBZaygQ79K1Z0jb1bPEMRrkXSLjtCcZm+abyp5YbrqpSLzD42FwWW6gK/aS4NYpJ804nG2brg==
  /@types/fs-extra/9.0.7:
    dependencies:
      '@types/node': 14.14.31
    dev: true
    resolution:
      integrity: sha512-YGq2A6Yc3bldrLUlm17VNWOnUbnEzJ9CMgOeLFtQF3HOCN5lQBO8VyjG00a5acA5NNSM30kHVGp1trZgnVgi1Q==
  /@types/glob/7.1.3:
    dependencies:
      '@types/minimatch': 3.0.3
      '@types/node': 14.0.23
    dev: true
    resolution:
      integrity: sha512-SEYeGAIQIQX8NN6LDKprLjbrd5dARM5EXsd8GI/A5l0apYI1fGMWgPHSe4ZKL4eozlAyI+doUE9XbYS4xCkQ1w==
  /@types/graceful-fs/4.1.5:
    dependencies:
      '@types/node': 14.14.31
    dev: true
    resolution:
      integrity: sha512-anKkLmZZ+xm4p8JWBf4hElkM4XR+EZeA2M9BAkkTldmcyDY4mbdIJnRghDJH3Ov5ooY7/UAoENtmdMSkaAd7Cw==
  /@types/hast/2.3.1:
    dependencies:
      '@types/unist': 2.0.3
    dev: false
    resolution:
      integrity: sha512-viwwrB+6xGzw+G1eWpF9geV3fnsDgXqHG+cqgiHrvQfDUW5hzhCyV7Sy3UJxhfRFBsgky2SSW33qi/YrIkjX5Q==
  /@types/history/4.7.8:
    dev: true
    resolution:
      integrity: sha512-S78QIYirQcUoo6UJZx9CSP0O2ix9IaeAXwQi26Rhr/+mg7qqPy8TzaxHSUut7eGjL8WmLccT7/MXf304WjqHcA==
  /@types/istanbul-lib-coverage/2.0.3:
    dev: true
    resolution:
      integrity: sha512-sz7iLqvVUg1gIedBOvlkxPlc8/uVzyS5OwGz1cKjXzkl3FpL3al0crU8YGU1WoHkxn0Wxbw5tyi6hvzJKNzFsw==
  /@types/istanbul-lib-report/3.0.0:
    dependencies:
      '@types/istanbul-lib-coverage': 2.0.3
    dev: true
    resolution:
      integrity: sha512-plGgXAPfVKFoYfa9NpYDAkseG+g6Jr294RqeqcqDixSbU34MZVJRi/P+7Y8GDpzkEwLaGZZOpKIEmeVZNtKsrg==
  /@types/istanbul-reports/3.0.0:
    dependencies:
      '@types/istanbul-lib-report': 3.0.0
    dev: true
    resolution:
      integrity: sha512-nwKNbvnwJ2/mndE9ItP/zc2TCzw6uuodnF4EHYWD+gCQDVBuRQL5UzbZD0/ezy1iKsFU2ZQiDqg4M9dN4+wZgA==
  /@types/jest/26.0.20:
    dependencies:
      jest-diff: 26.6.2
      pretty-format: 26.6.2
    dev: true
    resolution:
      integrity: sha512-9zi2Y+5USJRxd0FsahERhBwlcvFh6D2GLQnY2FH2BzK8J9s9omvNHIbvABwIluXa0fD8XVKMLTO0aOEuUfACAA==
  /@types/mdast/3.0.3:
    dependencies:
      '@types/unist': 2.0.3
    resolution:
      integrity: sha512-SXPBMnFVQg1s00dlMCc/jCdvPqdE4mXaMMCeRlxLDmTAEoegHT53xKtkDnzDTOcmMHUfcjyf36/YYZ6SxRdnsw==
  /@types/mdx-js__react/1.5.3:
    dependencies:
      '@types/react': 17.0.0
    dev: true
    resolution:
      integrity: sha512-flP0BpS5rXnEbkU5ih79ARaI/+rK10Iee+zxTaWYtoiyc2+f1EJ8EnYgMmXHdAuI7OX4J9/hdoXfrfrri0AT+Q==
  /@types/minimatch/3.0.3:
    dev: true
    resolution:
      integrity: sha512-tHq6qdbT9U1IRSGf14CL0pUlULksvY9OZ+5eEgl1N7t+OA3tGvNpxJCzuKQlsNgCVwbAs670L1vcVQi8j9HjnA==
  /@types/minimist/1.2.1:
    dev: true
    resolution:
      integrity: sha512-fZQQafSREFyuZcdWFAExYjBiCL7AUCdgsk80iO0q4yihYYdcIiH28CcuPTGFgLOCC8RlW49GSQxdHwZP+I7CNg==
  /@types/node/14.0.23:
    dev: true
    resolution:
      integrity: sha512-Z4U8yDAl5TFkmYsZdFPdjeMa57NOvnaf1tljHzhouaPEp7LCj2JKkejpI1ODviIAQuW4CcQmxkQ77rnLsOOoKw==
  /@types/node/14.14.31:
    dev: true
    resolution:
      integrity: sha512-vFHy/ezP5qI0rFgJ7aQnjDXwAMrG0KqqIH7tQG5PPv3BWBayOPIQNBjVc/P6hhdZfMx51REc6tfDNXHUio893g==
  /@types/normalize-package-data/2.4.0:
    resolution:
      integrity: sha512-f5j5b/Gf71L+dbqxIpQ4Z2WlmI/mPJ0fOkGGmFgtb6sAu97EPczzbS3/tJKxmcYDj55OX6ssqwDAWOHIYDRDGA==
  /@types/parse-json/4.0.0:
    resolution:
      integrity: sha512-//oorEZjL6sbPcKUaCdIGlIUeH26mgzimjBB77G6XRgnDl/L5wOnpyBGRe/Mmf5CVW3PwEBE1NjiMZ/ssFh4wA==
  /@types/parse5/5.0.3:
    dev: false
    resolution:
      integrity: sha512-kUNnecmtkunAoQ3CnjmMkzNU/gtxG8guhi+Fk2U/kOpIKjIMKnXGp4IJCgQJrXSgMsWYimYG4TGjz/UzbGEBTw==
  /@types/prettier/2.2.2:
    dev: true
    resolution:
      integrity: sha512-i99hy7Ki19EqVOl77WplDrvgNugHnsSjECVR/wUrzw2TJXz1zlUfT2ngGckR6xN7yFYaijsMAqPkOLx9HgUqHg==
  /@types/prop-types/15.7.3:
    dev: true
    resolution:
      integrity: sha512-KfRL3PuHmqQLOG+2tGpRO26Ctg+Cq1E01D2DMriKEATHgWLfeNDmq9e29Q9WIky0dQ3NPkd1mzYH8Lm936Z9qw==
  /@types/q/1.5.4:
    resolution:
      integrity: sha512-1HcDas8SEj4z1Wc696tH56G8OlRaH/sqZOynNNB+HF0WOeXPaxTtbYzJY2oEfiUxjSKjhCKr+MvR7dCHcEelug==
  /@types/react-dom/17.0.1:
    dependencies:
      '@types/react': 17.0.2
    dev: true
    resolution:
      integrity: sha512-yIVyopxQb8IDZ7SOHeTovurFq+fXiPICa+GV3gp0Xedsl+MwQlMLKmvrnEjFbQxjliH5YVAEWFh975eVNmKj7Q==
  /@types/react-router-dom/5.1.7:
    dependencies:
      '@types/history': 4.7.8
      '@types/react': 17.0.0
      '@types/react-router': 5.1.9
    dev: true
    resolution:
      integrity: sha512-D5mHD6TbdV/DNHYsnwBTv+y73ei+mMjrkGrla86HthE4/PVvL1J94Bu3qABU+COXzpL23T1EZapVVpwHuBXiUg==
  /@types/react-router/5.1.9:
    dependencies:
      '@types/history': 4.7.8
      '@types/react': 17.0.0
    dev: true
    resolution:
      integrity: sha512-US6C0rq2Wt/7uje1roqO0R++Sr0jqplKaBChDY5sNg5k7GC/79YFK0ZsLEdemqUjW05wq1Y/9YYEUgfNZ8TlvA==
  /@types/react/17.0.0:
    dependencies:
      '@types/prop-types': 15.7.3
      csstype: 3.0.5
    dev: true
    resolution:
      integrity: sha512-aj/L7RIMsRlWML3YB6KZiXB3fV2t41+5RBGYF8z+tAKU43Px8C3cYUZsDvf1/+Bm4FK21QWBrDutu8ZJ/70qOw==
  /@types/react/17.0.2:
    dependencies:
      '@types/prop-types': 15.7.3
      csstype: 3.0.6
    dev: true
    resolution:
      integrity: sha512-Xt40xQsrkdvjn1EyWe1Bc0dJLcil/9x2vAuW7ya+PuQip4UYUaXyhzWmAbwRsdMgwOFHpfp7/FFZebDU6Y8VHA==
  /@types/resolve/1.17.1:
    dependencies:
      '@types/node': 14.14.31
    dev: true
    resolution:
      integrity: sha512-yy7HuzQhj0dhGpD8RLXSZWEkLsV9ibvxvi6EiJ3bkqLAO1RGo0WbkWQiwpRlSFymTJRz0d3k5LM3kkx8ArDbLw==
  /@types/stack-utils/2.0.0:
    dev: true
    resolution:
      integrity: sha512-RJJrrySY7A8havqpGObOB4W92QXKJo63/jFLLgpvOtsGUqbQZ9Sbgl35KMm1DjC6j7AvmmU2bIno+3IyEaemaw==
  /@types/tapable/0.2.5:
    dev: true
    resolution:
      integrity: sha512-dEoVvo/I9QFomyhY+4Q6Qk+I+dhG59TYceZgC6Q0mCifVPErx6Y83PNTKGDS5e9h9Eti6q0S2mm16BU6iQK+3w==
  /@types/unist/2.0.3:
    resolution:
      integrity: sha512-FvUupuM3rlRsRtCN+fDudtmytGO6iHJuuRKS1Ss0pG5z8oX0diNEw94UEL7hgDbpN94rgaK5R7sWm6RrSkZuAQ==
  /@types/yargs-parser/20.2.0:
    dev: true
    resolution:
      integrity: sha512-37RSHht+gzzgYeobbG+KWryeAW8J33Nhr69cjTqSYymXVZEN9NbRYWoYlRtDhHKPVT1FyNKwaTPC1NynKZpzRA==
  /@types/yargs/15.0.13:
    dependencies:
      '@types/yargs-parser': 20.2.0
    dev: true
    resolution:
      integrity: sha512-kQ5JNTrbDv3Rp5X2n/iUu37IJBDU2gsZ5R/g1/KHOOEc5IKfUFjXT6DENPGduh08I/pamwtEq4oul7gUqKTQDQ==
  /@types/yauzl/2.9.1:
    dependencies:
      '@types/node': 14.14.31
    dev: true
    optional: true
    resolution:
      integrity: sha512-A1b8SU4D10uoPjwb0lnHmmu8wZhR9d+9o2PKBQT2jU5YPTKsxac6M2qGAdY7VcL+dHHhARVUDmeg0rOrcd9EjA==
  /@vitejs/plugin-react-refresh/1.3.1:
    dependencies:
      '@babel/core': 7.12.17
      '@babel/plugin-transform-react-jsx-self': 7.12.13_@babel+core@7.12.17
      '@babel/plugin-transform-react-jsx-source': 7.12.13_@babel+core@7.12.17
      react-refresh: 0.9.0
    dev: true
    engines:
      node: '>=12.0.0'
    resolution:
      integrity: sha512-VxHkrvOOTnMGWq9BveEN5ufmfDfaGxfawCymlKdF+X0RApCr0jQFzOyewhmSSCgGHjqnpRj+7TTDebjBkB3qhg==
  /@zeit/schemas/2.6.0:
    dev: true
    resolution:
      integrity: sha512-uUrgZ8AxS+Lio0fZKAipJjAh415JyrOZowliZAzmnJSsf7piVL5w+G0+gFJ0KSu3QRhvui/7zuvpLz03YjXAhg==
  /@zkochan/cmd-shim/5.1.0:
    dependencies:
      is-windows: 1.0.2
    dev: true
    engines:
      node: '>=10.13'
    resolution:
      integrity: sha512-i8bPf1u6Kv1qMBG2JqHvqpdo/+sMaOB5Ohonpm04fvBWZ7y4M0rfI7tbHYVCokWX4BUMR5Cpu4KRSFy+YuxSqQ==
  /abab/2.0.5:
    dev: true
    resolution:
      integrity: sha512-9IK9EadsbHo6jLWIpxpR6pL0sazTXV6+SQv25ZB+F7Bj9mJNaOc4nCRabwd5M/JwmUa8idz6Eci6eKfJryPs6Q==
  /accepts/1.3.7:
    dependencies:
      mime-types: 2.1.27
      negotiator: 0.6.2
    dev: true
    engines:
      node: '>= 0.6'
    resolution:
      integrity: sha512-Il80Qs2WjYlJIBNzNkK6KYqlVMTbZLXgHx2oT0pU/fjRHyEp+PEfEPY0R3WCwAGVOtauxh1hOxNgIf5bv7dQpA==
  /acorn-globals/6.0.0:
    dependencies:
      acorn: 7.4.1
      acorn-walk: 7.2.0
    dev: true
    resolution:
      integrity: sha512-ZQl7LOWaF5ePqqcX4hLuv/bLXYQNfNWw2c0/yX/TsPRKamzHcTGQnlCjHT3TsmkOUVEPS3crCxiPfdzE/Trlhg==
  /acorn-walk/7.2.0:
    dev: true
    engines:
      node: '>=0.4.0'
    resolution:
      integrity: sha512-OPdCF6GsMIP+Az+aWfAAOEt2/+iVDKE7oy6lJ098aoe59oAmK76qV6Gw60SbZ8jHuG2wH058GF4pLFbYamYrVA==
  /acorn/7.4.1:
    dev: true
    engines:
      node: '>=0.4.0'
    hasBin: true
    resolution:
      integrity: sha512-nQyp0o1/mNdbTO1PO6kHkwSrmgZ0MT/jCCpNiwbUjGoRN4dlBhqJtoQuCnEOKzgTVwg0ZWiCoQy6SxMebQVh8A==
  /agent-base/6.0.2:
    dependencies:
      debug: 4.3.1
    dev: true
    engines:
      node: '>= 6.0.0'
    resolution:
      integrity: sha512-RZNwNclF7+MS/8bDg70amg32dyeZGZxiDuQmZxKLAlQjr3jGyLx+4Kkk58UO7D2QdgFIQCovuSuZESne6RG6XQ==
  /ajv/6.12.6:
    dependencies:
      fast-deep-equal: 3.1.3
      fast-json-stable-stringify: 2.1.0
      json-schema-traverse: 0.4.1
      uri-js: 4.2.2
    dev: true
    resolution:
      integrity: sha512-j3fVLgvTo527anyYyJOGTYJbG+vnnQYvE0m5mmkc1TK+nxAppkCLMIL0aZ4dblVCNoGShhm+kzE4ZUykBoMg4g==
  /ajv/6.5.3:
    dependencies:
      fast-deep-equal: 2.0.1
      fast-json-stable-stringify: 2.1.0
      json-schema-traverse: 0.4.1
      uri-js: 4.2.2
    dev: true
    resolution:
      integrity: sha512-LqZ9wY+fx3UMiiPd741yB2pj3hhil+hQc8taf4o2QGRFpWgZ2V5C8HA165DY9sS3fJwsk7uT7ZlFEyC3Ig3lLg==
  /alphanum-sort/1.0.2:
    resolution:
      integrity: sha1-l6ERlkmyEa0zaR2fn0hqjsn74KM=
  /ansi-align/2.0.0:
    dependencies:
      string-width: 2.1.1
    dev: true
    resolution:
      integrity: sha1-w2rsy6VjuJzrVW82kPCx2eNUf38=
  /ansi-escapes/4.3.1:
    dependencies:
      type-fest: 0.11.0
    dev: true
    engines:
      node: '>=8'
    resolution:
      integrity: sha512-JWF7ocqNrp8u9oqpgV+wH5ftbt+cfvv+PTjOvKLT3AdYly/LmORARfEVT1iyjwN+4MqE5UmVKoAdIBqeoCHgLA==
  /ansi-regex/3.0.0:
    dev: true
    engines:
      node: '>=4'
    resolution:
      integrity: sha1-7QMXwyIGT3lGbAKWa922Bas32Zg=
  /ansi-regex/5.0.0:
    engines:
      node: '>=8'
    resolution:
      integrity: sha512-bY6fj56OUQ0hU1KjFNDQuJFezqKdrAyFdIevADiqrWHwSlbmBNMHp5ak2f40Pm8JTFyM2mqxkG6ngkHO11f/lg==
  /ansi-styles/3.2.1:
    dependencies:
      color-convert: 1.9.3
    engines:
      node: '>=4'
    resolution:
      integrity: sha512-VT0ZI6kZRdTh8YyJw3SMbYm/u+NqfsAxEpWO0Pf9sq8/e94WxxOpPKx9FR1FlyCtOVDNOQ+8ntlqFxiRc+r5qA==
  /ansi-styles/4.3.0:
    dependencies:
      color-convert: 2.0.1
    engines:
      node: '>=8'
    resolution:
      integrity: sha512-zbB9rCJAT1rbjiVDb2hqKFHNYLxgtk8NURxZ3IZwD3F6NtxbXZQCnnSi1Lkx+IDohdPlFp222wVALIheZJQSEg==
  /antd/4.12.3_react-dom@17.0.1+react@17.0.1:
    dependencies:
      '@ant-design/colors': 6.0.0
      '@ant-design/icons': 4.5.0_react-dom@17.0.1+react@17.0.1
      '@ant-design/react-slick': 0.28.2
      '@babel/runtime': 7.12.18
      array-tree-filter: 2.1.0
      classnames: 2.2.6
      copy-to-clipboard: 3.3.1
      lodash: 4.17.21
      moment: 2.29.1
      rc-cascader: 1.4.2_react-dom@17.0.1+react@17.0.1
      rc-checkbox: 2.3.2_react-dom@17.0.1+react@17.0.1
      rc-collapse: 3.1.0_react-dom@17.0.1+react@17.0.1
      rc-dialog: 8.5.1_react-dom@17.0.1+react@17.0.1
      rc-drawer: 4.2.2_react-dom@17.0.1+react@17.0.1
      rc-dropdown: 3.2.0_react-dom@17.0.1+react@17.0.1
      rc-field-form: 1.18.1_react-dom@17.0.1+react@17.0.1
      rc-image: 5.2.3_react-dom@17.0.1+react@17.0.1
      rc-input-number: 6.2.0_react-dom@17.0.1+react@17.0.1
      rc-mentions: 1.5.3_react-dom@17.0.1+react@17.0.1
      rc-menu: 8.10.5_react-dom@17.0.1+react@17.0.1
      rc-motion: 2.4.1_react-dom@17.0.1+react@17.0.1
      rc-notification: 4.5.4_react-dom@17.0.1+react@17.0.1
      rc-pagination: 3.1.3_react-dom@17.0.1+react@17.0.1
      rc-picker: 2.5.5_react-dom@17.0.1+react@17.0.1
      rc-progress: 3.1.3_react-dom@17.0.1+react@17.0.1
      rc-rate: 2.9.1_react-dom@17.0.1+react@17.0.1
      rc-resize-observer: 1.0.0_react-dom@17.0.1+react@17.0.1
      rc-select: 12.1.3_react-dom@17.0.1+react@17.0.1
      rc-slider: 9.7.1_react-dom@17.0.1+react@17.0.1
      rc-steps: 4.1.3_react-dom@17.0.1+react@17.0.1
      rc-switch: 3.2.2_react-dom@17.0.1+react@17.0.1
      rc-table: 7.13.1_react-dom@17.0.1+react@17.0.1
      rc-tabs: 11.7.3_react-dom@17.0.1+react@17.0.1
      rc-textarea: 0.3.4_react-dom@17.0.1+react@17.0.1
      rc-tooltip: 5.0.2_react-dom@17.0.1+react@17.0.1
      rc-tree: 4.1.1_react-dom@17.0.1+react@17.0.1
      rc-tree-select: 4.3.0_react-dom@17.0.1+react@17.0.1
      rc-trigger: 5.2.2_react-dom@17.0.1+react@17.0.1
      rc-upload: 3.3.4_react-dom@17.0.1+react@17.0.1
      rc-util: 5.8.1_react-dom@17.0.1+react@17.0.1
      react: 17.0.1
      react-dom: 17.0.1_react@17.0.1
      scroll-into-view-if-needed: 2.2.26
      warning: 4.0.3
    dev: true
    peerDependencies:
      react: '>=16.9.0'
      react-dom: '>=16.9.0'
    resolution:
      integrity: sha512-opzbxm6jZB+Pc9M0Kuo6+4WmniB59NJ4i/qBr6ExyMtl9hMgsGNH8GuDXsp2xgTzfq5hyobdLci2DAuPMrf0Zg==
  /any-promise/1.3.0:
    dev: true
    resolution:
      integrity: sha1-q8av7tzqUugJzcA3au0845Y10X8=
  /anymatch/2.0.0:
    dependencies:
      micromatch: 3.1.10
      normalize-path: 2.1.1
    dev: true
    resolution:
      integrity: sha512-5teOsQWABXHHBFP9y3skS5P3d/WfWXpv3FUpy+LorMrNYaT9pI4oLMQX7jzQ2KklNpGpWHzdCXTDT2Y3XGlZBw==
  /anymatch/3.1.1:
    dependencies:
      normalize-path: 3.0.0
      picomatch: 2.2.2
    dev: true
    engines:
      node: '>= 8'
    resolution:
      integrity: sha512-mM8522psRCqzV+6LhomX5wgp25YVibjh8Wj23I5RPkPppSVSjyKD2A2mBJmWGa+KN7f2D6LNh9jkBCeyLktzjg==
  /arch/2.1.2:
    dev: true
    resolution:
      integrity: sha512-NTBIIbAfkJeIletyABbVtdPgeKfDafR+1mZV/AyyfC1UkVkp9iUjV+wwmqtUgphHYajbI86jejBJp5e+jkGTiQ==
  /arg/2.0.0:
    dev: true
    resolution:
      integrity: sha512-XxNTUzKnz1ctK3ZIcI2XUPlD96wbHP2nGqkPKpvk/HNRlPveYrXIVSTk9m3LcqOgDPg3B1nMvdV/K8wZd7PG4w==
  /argparse/1.0.10:
    dependencies:
      sprintf-js: 1.0.3
    resolution:
      integrity: sha512-o5Roy6tNG4SL/FOkCAN6RzjiakZS25RLYFrcMttJqbdd8BWrnA+fGz57iN5Pb06pvBGvl5gQ0B48dJlslXvoTg==
  /argparse/2.0.1:
    dev: true
    resolution:
      integrity: sha512-8+9WqebbFzpX9OR+Wa6O29asIogeRMzcGtAINdpMHHyAg10f05aSFVBbcEqGf/PXw1EjAZ+q2/bEBg3DvurK3Q==
  /arr-diff/4.0.0:
    dev: true
    engines:
      node: '>=0.10.0'
    resolution:
      integrity: sha1-1kYQdP6/7HHn4VI1dhoyml3HxSA=
  /arr-flatten/1.1.0:
    dev: true
    engines:
      node: '>=0.10.0'
    resolution:
      integrity: sha512-L3hKV5R/p5o81R7O02IGnwpDmkp6E982XhtbuwSe3O4qOtMMMtodicASA1Cny2U+aCXcNpml+m4dPsvsJ3jatg==
  /arr-union/3.1.0:
    dev: true
    engines:
      node: '>=0.10.0'
    resolution:
      integrity: sha1-45sJrqne+Gao8gbiiK9jkZuuOcQ=
  /array-tree-filter/2.1.0:
    dev: true
    resolution:
      integrity: sha512-4ROwICNlNw/Hqa9v+rk5h22KjmzB1JGTMVKP2AKJBOCgb0yL0ASf0+YvCcLNNwquOHNX48jkeZIJ3a+oOQqKcw==
  /array-union/1.0.2:
    dependencies:
      array-uniq: 1.0.3
    dev: true
    engines:
      node: '>=0.10.0'
    resolution:
      integrity: sha1-mjRBDk9OPaI96jdb5b5w8kd47Dk=
  /array-union/2.1.0:
    engines:
      node: '>=8'
    resolution:
      integrity: sha512-HGyxoOTYUyCM6stUe6EJgnd4EoewAI7zMdfqO+kGjnlZmBDz/cR5pf8r/cR4Wq60sL/p0IkcjUEEPwS3GFrIyw==
  /array-uniq/1.0.3:
    dev: true
    engines:
      node: '>=0.10.0'
    resolution:
      integrity: sha1-r2rId6Jcx/dOBYiUdThY39sk/bY=
  /array-unique/0.3.2:
    dev: true
    engines:
      node: '>=0.10.0'
    resolution:
      integrity: sha1-qJS3XUvE9s1nnvMkSp/Y9Gri1Cg=
  /asn1/0.2.4:
    dependencies:
      safer-buffer: 2.1.2
    dev: true
    resolution:
      integrity: sha512-jxwzQpLQjSmWXgwaCZE9Nz+glAG01yF1QnWgbhGwHI5A6FRIEY6IVqtHhIepHqI7/kyEyQEagBC5mBEFlIYvdg==
  /assert-plus/1.0.0:
    dev: true
    engines:
      node: '>=0.8'
    resolution:
      integrity: sha1-8S4PPF13sLHN2RRpQuTpbB5N1SU=
  /assign-symbols/1.0.0:
    dev: true
    engines:
      node: '>=0.10.0'
    resolution:
      integrity: sha1-WWZ/QfrdTyDMvCu5a41Pf3jsA2c=
  /async-validator/3.5.1:
    dev: true
    resolution:
      integrity: sha512-DDmKA7sdSAJtTVeNZHrnr2yojfFaoeW8MfQN8CeuXg8DDQHTqKk9Fdv38dSvnesHoO8MUwMI2HphOeSyIF+wmQ==
  /async/2.6.3:
    dependencies:
      lodash: 4.17.19
    dev: true
    resolution:
      integrity: sha512-zflvls11DCy+dQWzTW2dzuilv8Z5X/pjfmZOWba6TNIVDm+2UDaJmXSOXlasHKfNBs8oo3M0aT50fDEWfKZjXg==
  /asynckit/0.4.0:
    dev: true
    resolution:
      integrity: sha1-x57Zf380y48robyXkLzDZkdLS3k=
  /at-least-node/1.0.0:
    engines:
      node: '>= 4.0.0'
    resolution:
      integrity: sha512-+q/t7Ekv1EDY2l6Gda6LLiX14rU9TV20Wa3ofeQmwPFZbOMo9DXrLbOjFaaclkXKWidIaopwAObQDqwWtGUjqg==
  /atob/2.1.2:
    dev: true
    engines:
      node: '>= 4.5.0'
    hasBin: true
    resolution:
      integrity: sha512-Wm6ukoaOGJi/73p/cl2GvLjTI5JM1k/O14isD73YML8StrH/7/lRFgmg8nICZgD3bZZvjwCGxtMOD3wWNAu8cg==
  /aws-sign2/0.7.0:
    dev: true
    resolution:
      integrity: sha1-tG6JCTSpWR8tL2+G1+ap8bP+dqg=
  /aws4/1.11.0:
    dev: true
    resolution:
      integrity: sha512-xh1Rl34h6Fi1DC2WWKfxUTVqRsNnr6LsKz2+hfwDxQJWmrx8+c7ylaqBMcHfl1U1r2dsifOvKX3LQuLNZ+XSvA==
  /babel-jest/26.6.3_@babel+core@7.12.17:
    dependencies:
      '@babel/core': 7.12.17
      '@jest/transform': 26.6.2
      '@jest/types': 26.6.2
      '@types/babel__core': 7.1.12
      babel-plugin-istanbul: 6.0.0
      babel-preset-jest: 26.6.2_@babel+core@7.12.17
      chalk: 4.1.0
      graceful-fs: 4.2.6
      slash: 3.0.0
    dev: true
    engines:
      node: '>= 10.14.2'
    peerDependencies:
      '@babel/core': ^7.0.0
    resolution:
      integrity: sha512-pl4Q+GAVOHwvjrck6jKjvmGhnO3jHX/xuB9d27f+EJZ/6k+6nMuPjorrYp7s++bKKdANwzElBWnLWaObvTnaZA==
  /babel-plugin-apply-mdx-type-prop/1.6.22_@babel+core@7.12.9:
    dependencies:
      '@babel/core': 7.12.9
      '@babel/helper-plugin-utils': 7.10.4
      '@mdx-js/util': 1.6.22
    dev: false
    peerDependencies:
      '@babel/core': ^7.11.6
    resolution:
      integrity: sha512-VefL+8o+F/DfK24lPZMtJctrCVOfgbqLAGZSkxwhazQv4VxPg3Za/i40fu22KR2m8eEda+IfSOlPLUSIiLcnCQ==
  /babel-plugin-extract-import-names/1.6.22:
    dependencies:
      '@babel/helper-plugin-utils': 7.10.4
    dev: false
    resolution:
      integrity: sha512-yJ9BsJaISua7d8zNT7oRG1ZLBJCIdZ4PZqmH8qa9N5AK01ifk3fnkc98AXhtzE7UkfCsEumvoQWgoYLhOnJ7jQ==
  /babel-plugin-import/1.13.3:
    dependencies:
      '@babel/helper-module-imports': 7.12.5
      '@babel/runtime': 7.12.5
    dev: true
    resolution:
      integrity: sha512-1qCWdljJOrDRH/ybaCZuDgySii4yYrtQ8OJQwrcDqdt0y67N30ng3X3nABg6j7gR7qUJgcMa9OMhc4AGViDwWw==
  /babel-plugin-istanbul/6.0.0:
    dependencies:
      '@babel/helper-plugin-utils': 7.12.13
      '@istanbuljs/load-nyc-config': 1.1.0
      '@istanbuljs/schema': 0.1.3
      istanbul-lib-instrument: 4.0.3
      test-exclude: 6.0.0
    dev: true
    engines:
      node: '>=8'
    resolution:
      integrity: sha512-AF55rZXpe7trmEylbaE1Gv54wn6rwU03aptvRoVIGP8YykoSxqdVLV1TfwflBCE/QtHmqtP8SWlTENqbK8GCSQ==
  /babel-plugin-jest-hoist/26.6.2:
    dependencies:
      '@babel/template': 7.12.13
      '@babel/types': 7.12.17
      '@types/babel__core': 7.1.12
      '@types/babel__traverse': 7.11.0
    dev: true
    engines:
      node: '>= 10.14.2'
    resolution:
      integrity: sha512-PO9t0697lNTmcEHH69mdtYiOIkkOlj9fySqfO3K1eCcdISevLAE0xY59VLLUj0SoiPiTX/JU2CYFpILydUa5Lw==
  /babel-plugin-styled-components/1.12.0_styled-components@5.2.1:
    dependencies:
      '@babel/helper-annotate-as-pure': 7.10.4
      '@babel/helper-module-imports': 7.12.5
      babel-plugin-syntax-jsx: 6.18.0
      lodash: 4.17.20
      styled-components: 5.2.1_react-dom@17.0.1+react@17.0.1
    dev: false
    peerDependencies:
      styled-components: '>= 2'
    resolution:
      integrity: sha512-FEiD7l5ZABdJPpLssKXjBUJMYqzbcNzBowfXDCdJhOpbhWiewapUaY+LZGT8R4Jg2TwOjGjG4RKeyrO5p9sBkA==
  /babel-plugin-syntax-jsx/6.18.0:
    dev: false
    resolution:
      integrity: sha1-CvMqmm4Tyno/1QaeYtew9Y0NiUY=
  /babel-preset-current-node-syntax/1.0.1_@babel+core@7.12.17:
    dependencies:
      '@babel/core': 7.12.17
      '@babel/plugin-syntax-async-generators': 7.8.4_@babel+core@7.12.17
      '@babel/plugin-syntax-bigint': 7.8.3_@babel+core@7.12.17
      '@babel/plugin-syntax-class-properties': 7.12.13_@babel+core@7.12.17
      '@babel/plugin-syntax-import-meta': 7.10.4_@babel+core@7.12.17
      '@babel/plugin-syntax-json-strings': 7.8.3_@babel+core@7.12.17
      '@babel/plugin-syntax-logical-assignment-operators': 7.10.4_@babel+core@7.12.17
      '@babel/plugin-syntax-nullish-coalescing-operator': 7.8.3_@babel+core@7.12.17
      '@babel/plugin-syntax-numeric-separator': 7.10.4_@babel+core@7.12.17
      '@babel/plugin-syntax-object-rest-spread': 7.8.3_@babel+core@7.12.17
      '@babel/plugin-syntax-optional-catch-binding': 7.8.3_@babel+core@7.12.17
      '@babel/plugin-syntax-optional-chaining': 7.8.3_@babel+core@7.12.17
      '@babel/plugin-syntax-top-level-await': 7.12.13_@babel+core@7.12.17
    dev: true
    peerDependencies:
      '@babel/core': ^7.0.0
    resolution:
      integrity: sha512-M7LQ0bxarkxQoN+vz5aJPsLBn77n8QgTFmo8WK0/44auK2xlCXrYcUxHFxgU7qW5Yzw/CjmLRK2uJzaCd7LvqQ==
  /babel-preset-jest/26.6.2_@babel+core@7.12.17:
    dependencies:
      '@babel/core': 7.12.17
      babel-plugin-jest-hoist: 26.6.2
      babel-preset-current-node-syntax: 1.0.1_@babel+core@7.12.17
    dev: true
    engines:
      node: '>= 10.14.2'
    peerDependencies:
      '@babel/core': ^7.0.0
    resolution:
      integrity: sha512-YvdtlVm9t3k777c5NPQIv6cxFFFapys25HiUmuSgHwIZhfifweR5c5Sf5nwE3MAbfu327CYSvps8Yx6ANLyleQ==
  /babel-runtime/6.26.0:
    dependencies:
      core-js: 2.6.11
      regenerator-runtime: 0.11.1
    dev: true
    resolution:
      integrity: sha1-llxwWGaOgrVde/4E/yM3vItWR/4=
  /bail/1.0.5:
    dev: false
    resolution:
      integrity: sha512-xFbRxM1tahm08yHBP16MMjVUAvDaBMD38zsM9EMAUN61omwLmKlOpB/Zku5QkjZ8TZ4vn53pj+t518cH0S03RQ==
  /balanced-match/1.0.0:
    resolution:
      integrity: sha1-ibTRmasr7kneFk6gK4nORi1xt2c=
  /base/0.11.2:
    dependencies:
      cache-base: 1.0.1
      class-utils: 0.3.6
      component-emitter: 1.3.0
      define-property: 1.0.0
      isobject: 3.0.1
      mixin-deep: 1.3.2
      pascalcase: 0.1.1
    dev: true
    engines:
      node: '>=0.10.0'
    resolution:
      integrity: sha512-5T6P4xPgpp0YDFvSWwEZ4NoE3aM4QBQXDzmVbraCkFj8zHM+mba8SyqB5DbZWyR7mYHo6Y7BdQo3MoA4m0TeQg==
  /base64-js/1.5.1:
    dev: false
    resolution:
      integrity: sha512-AKpaYlHn8t4SVbOHCy+b5+KKgvR4vrsD8vbvrbiQJps7fKDTkjkDry6ji0rUJjC0kzbNePLwzxq8iypo41qeWA==
  /bcrypt-pbkdf/1.0.2:
    dependencies:
      tweetnacl: 0.14.5
    dev: true
    resolution:
      integrity: sha1-pDAdOJtqQ/m2f/PKEaP2Y342Dp4=
  /better-path-resolve/1.0.0:
    dependencies:
      is-windows: 1.0.2
    dev: true
    engines:
      node: '>=4'
    resolution:
      integrity: sha512-pbnl5XzGBdrFU/wT4jqmJVPn2B6UHPBOhzMQkY/SPUPB6QtUXtmBHBIwCbXJol93mOpGMnQyP/+BB19q04xj7g==
  /big.js/5.2.2:
    resolution:
      integrity: sha512-vyL2OymJxmarO8gxMr0mhChsO9QGwhynfuu4+MHTAW6czfq9humCB7rKpUjDd9YUiDPU4mzpyupFSvOClAwbmQ==
  /binary-extensions/2.2.0:
    dev: true
    engines:
      node: '>=8'
    resolution:
      integrity: sha512-jDctJ/IVQbZoJykoeHbhXpOlNBqGNcwXJKJog42E5HDPUwQTSdjCHdihjj0DlnheQ7blbT6dHOafNAiS8ooQKA==
  /bl/4.1.0:
    dependencies:
      buffer: 5.7.1
      inherits: 2.0.4
      readable-stream: 3.6.0
    dev: false
    resolution:
      integrity: sha512-1W07cM9gS6DcLperZfFSj+bWLtaPGSOHWhPiGzXmvVJbRLdG82sH/Kn8EtW1VqWVA54AKf2h5k5BbnIbwF3h6w==
  /boolbase/1.0.0:
    resolution:
      integrity: sha1-aN/1++YMUes3cl6p4+0xDcwed24=
  /boxen/1.3.0:
    dependencies:
      ansi-align: 2.0.0
      camelcase: 4.1.0
      chalk: 2.4.2
      cli-boxes: 1.0.0
      string-width: 2.1.1
      term-size: 1.2.0
      widest-line: 2.0.1
    dev: true
    engines:
      node: '>=4'
    resolution:
      integrity: sha512-TNPjfTr432qx7yOjQyaXm3dSR0MH9vXp7eT1BFSl/C51g+EFnOR9hTg1IreahGBmDNCehscshe45f+C1TBZbLw==
  /brace-expansion/1.1.11:
    dependencies:
      balanced-match: 1.0.0
      concat-map: 0.0.1
    resolution:
      integrity: sha512-iCuPHDFgrHX7H2vEI/5xpz07zSHB00TpugqhmYtVmMO6518mCuRMoOYFldEBl0g187ufozdaHgWKcYFb61qGiA==
  /braces/2.3.2:
    dependencies:
      arr-flatten: 1.1.0
      array-unique: 0.3.2
      extend-shallow: 2.0.1
      fill-range: 4.0.0
      isobject: 3.0.1
      repeat-element: 1.1.3
      snapdragon: 0.8.2
      snapdragon-node: 2.1.1
      split-string: 3.1.0
      to-regex: 3.0.2
    dev: true
    engines:
      node: '>=0.10.0'
    resolution:
      integrity: sha512-aNdbnj9P8PjdXU4ybaWLK2IF3jc/EoDYbC7AazW6to3TRsfXxscC9UXOB5iDiEQrkyIbWp2SLQda4+QAa7nc3w==
  /braces/3.0.2:
    dependencies:
      fill-range: 7.0.1
    engines:
      node: '>=8'
    resolution:
      integrity: sha512-b8um+L1RzM3WDSzvhm6gIz1yfTbBt6YTlcEKAvsmqCZZFw46z626lVj9j1yEPW33H5H+lBQpZMP1k8l+78Ha0A==
  /browser-process-hrtime/1.0.0:
    dev: true
    resolution:
      integrity: sha512-9o5UecI3GhkpM6DrXr69PblIuWxPKk9Y0jHBRhdocZ2y7YECBFCsHm79Pr3OyR2AvjhDkabFJaDJMYRazHgsow==
  /browserslist/4.16.0:
    dependencies:
      caniuse-lite: 1.0.30001173
      colorette: 1.2.1
      electron-to-chromium: 1.3.634
      escalade: 3.1.1
      node-releases: 1.1.69
    engines:
      node: ^6 || ^7 || ^8 || ^9 || ^10 || ^11 || ^12 || >=13.7
    hasBin: true
    resolution:
      integrity: sha512-/j6k8R0p3nxOC6kx5JGAxsnhc9ixaWJfYc+TNTzxg6+ARaESAvQGV7h0uNOB4t+pLQJZWzcrMxXOxjgsCj3dqQ==
  /bs-logger/0.2.6:
    dependencies:
      fast-json-stable-stringify: 2.1.0
    dev: true
    engines:
      node: '>= 6'
    resolution:
      integrity: sha512-pd8DCoxmbgc7hyPKOvxtqNcjYoOsABPQdcCUjGp3d42VR2CX1ORhk2A87oqqu5R1kk+76nsxZupkmyd+MVtCog==
  /bser/2.1.1:
    dependencies:
      node-int64: 0.4.0
    dev: true
    resolution:
      integrity: sha512-gQxTNE/GAfIIrmHLUE3oJyp5FO6HRBfhjnw4/wMmA63ZGDJnWBmgY/lyQBpnDUkGmAhbSe39tx2d/iTOAfglwQ==
  /buble/0.19.6:
    dependencies:
      chalk: 2.4.2
      magic-string: 0.25.7
      minimist: 1.2.5
      os-homedir: 1.0.2
      regexpu-core: 4.7.1
      vlq: 1.0.1
    dev: false
    hasBin: true
    resolution:
      integrity: sha512-9kViM6nJA1Q548Jrd06x0geh+BG2ru2+RMDkIHHgJY/8AcyCs34lTHwra9BX7YdPrZXd5aarkpr/SY8bmPgPdg==
  /buffer-crc32/0.2.13:
    dev: true
    resolution:
      integrity: sha1-DTM+PwDqxQqhRUq9MO+MKl2ackI=
  /buffer-from/1.1.1:
    dev: true
    resolution:
      integrity: sha512-MQcXEUbCKtEo7bhqEs6560Hyd4XaovZlO/k9V3hjVUF/zwW7KBVdSK4gIt/bzwS9MbR5qob+F5jusZsb0YQK2A==
  /buffer/5.7.1:
    dependencies:
      base64-js: 1.5.1
      ieee754: 1.2.1
    dev: false
    resolution:
      integrity: sha512-EHcyIPBQ4BSGlvjB16k5KgAJ27CIsHY/2JBmCRReo48y9rQ3MaUzWX3KVlBa4U7MyX02HdVj0K7C3WaB3ju7FQ==
  /builtin-modules/3.2.0:
    dev: true
    engines:
      node: '>=6'
    resolution:
      integrity: sha512-lGzLKcioL90C7wMczpkY0n/oART3MbBa8R9OFGE1rJxoVI86u4WAGfEk8Wjv10eKSyTHVGkSo3bvBylCEtk7LA==
  /bytes/3.0.0:
    dev: true
    engines:
      node: '>= 0.8'
    resolution:
      integrity: sha1-0ygVQE1olpn4Wk6k+odV3ROpYEg=
  /cache-base/1.0.1:
    dependencies:
      collection-visit: 1.0.0
      component-emitter: 1.3.0
      get-value: 2.0.6
      has-value: 1.0.0
      isobject: 3.0.1
      set-value: 2.0.1
      to-object-path: 0.3.0
      union-value: 1.0.1
      unset-value: 1.0.0
    dev: true
    engines:
      node: '>=0.10.0'
    resolution:
      integrity: sha512-AKcdTnFSWATd5/GCPRxr2ChwIJ85CeyrEyjRHlKxQ56d4XJMGym0uAiKn0xbLOGOl3+yRpOTi484dVCEc5AUzQ==
  /call-bind/1.0.0:
    dependencies:
      function-bind: 1.1.1
      get-intrinsic: 1.0.2
    resolution:
      integrity: sha512-AEXsYIyyDY3MCzbwdhzG3Jx1R0J2wetQyUynn6dYHAO+bg8l1k7jwZtRv4ryryFs7EP+NDlikJlVe59jr0cM2w==
  /caller-callsite/2.0.0:
    dependencies:
      callsites: 2.0.0
    engines:
      node: '>=4'
    resolution:
      integrity: sha1-hH4PzgoiN1CpoCfFSzNzGtMVQTQ=
  /caller-path/2.0.0:
    dependencies:
      caller-callsite: 2.0.0
    engines:
      node: '>=4'
    resolution:
      integrity: sha1-Ro+DBE42mrIBD6xfBs7uFbsssfQ=
  /callsites/2.0.0:
    engines:
      node: '>=4'
    resolution:
      integrity: sha1-BuuE8A7qQT2oav/vrL/7Ngk7PFA=
  /callsites/3.1.0:
    engines:
      node: '>=6'
    resolution:
      integrity: sha512-P8BjAsXvZS+VIDUI11hHCQEv74YT67YUi5JJFNWIqL235sBmjX4+qx9Muvls5ivyNENctx46xQLQ3aTuE7ssaQ==
  /camelcase-css/2.0.1:
    dev: false
    engines:
      node: '>= 6'
    resolution:
      integrity: sha512-QOSvevhslijgYwRx6Rv7zKdMF8lbRmx+uQGx2+vDc+KI/eBnsy9kit5aj23AgGu3pa4t9AgwbnXWqS+iOY+2aA==
  /camelcase/4.1.0:
    dev: true
    engines:
      node: '>=4'
    resolution:
      integrity: sha1-1UVjW+HjPFQmScaRc+Xeas+uNN0=
  /camelcase/5.3.1:
    dev: true
    engines:
      node: '>=6'
    resolution:
      integrity: sha512-L28STB170nwWS63UjtlEOE3dldQApaJXZkOI1uMFfzf3rRuPegHaHesyee+YxQ+W6SvRDQV6UrdOdRiR153wJg==
  /camelcase/6.2.0:
    dev: true
    engines:
      node: '>=10'
    resolution:
      integrity: sha512-c7wVvbw3f37nuobQNtgsgG9POC9qMbNuMQmTCqZv23b6MIz0fcYpBiOlv9gEN/hdLdnZTDQhg6e9Dq5M1vKvfg==
  /camelize/1.0.0:
    dev: false
    resolution:
      integrity: sha1-FkpUg+Yw+kMh5a8HAg5TGDGyYJs=
  /caniuse-api/3.0.0:
    dependencies:
      browserslist: 4.16.0
      caniuse-lite: 1.0.30001173
      lodash.memoize: 4.1.2
      lodash.uniq: 4.5.0
    resolution:
      integrity: sha512-bsTwuIg/BZZK/vreVTYYbSWoe2F+71P7K5QGEX+pT250DZbfU1MQ5prOKpPR+LL6uWKK3KMwMCAS74QB3Um1uw==
  /caniuse-lite/1.0.30001173:
    resolution:
      integrity: sha512-R3aqmjrICdGCTAnSXtNyvWYMK3YtV5jwudbq0T7nN9k4kmE4CBuwPqyJ+KBzepSTh0huivV2gLbSMEzTTmfeYw==
  /capture-exit/2.0.0:
    dependencies:
      rsvp: 4.8.5
    dev: true
    engines:
      node: 6.* || 8.* || >= 10.*
    resolution:
      integrity: sha512-PiT/hQmTonHhl/HFGN+Lx3JJUznrVYJ3+AQsnthneZbvW7x+f08Tk7yLJTLEOUvBTbduLeeBkxEaYXUOUrRq6g==
  /caseless/0.12.0:
    dev: true
    resolution:
      integrity: sha1-G2gcIf+EAzyCZUMJBolCDRhxUdw=
  /ccount/1.1.0:
    dev: false
    resolution:
      integrity: sha512-vlNK021QdI7PNeiUh/lKkC/mNHHfV0m/Ad5JoI0TYtlBnJAslM/JIkm/tGC88bkLIwO6OQ5uV6ztS6kVAtCDlg==
  /chalk/2.4.1:
    dependencies:
      ansi-styles: 3.2.1
      escape-string-regexp: 1.0.5
      supports-color: 5.5.0
    dev: true
    engines:
      node: '>=4'
    resolution:
      integrity: sha512-ObN6h1v2fTJSmUXoS3nMQ92LbDK9be4TV+6G+omQlGJFdcUX5heKi1LZ1YnRMIgwTLEj3E24bT6tYni50rlCfQ==
  /chalk/2.4.2:
    dependencies:
      ansi-styles: 3.2.1
      escape-string-regexp: 1.0.5
      supports-color: 5.5.0
    engines:
      node: '>=4'
    resolution:
      integrity: sha512-Mti+f9lpJNcwF4tWV8/OrTTtF1gZi+f8FqlyAdouralcFWFQWF2+NgCHShjkCb+IFBLq9buZwE1xckQU4peSuQ==
  /chalk/4.1.0:
    dependencies:
      ansi-styles: 4.3.0
      supports-color: 7.2.0
    engines:
      node: '>=10'
    resolution:
      integrity: sha512-qwx12AxXe2Q5xQ43Ac//I6v5aXTipYrSESdOgzrN+9XjgEpyjpKuvSGaN4qE93f7TQTlerQQ8S+EQ0EyDoVL1A==
  /char-regex/1.0.2:
    dev: true
    engines:
      node: '>=10'
    resolution:
      integrity: sha512-kWWXztvZ5SBQV+eRgKFeh8q5sLuZY2+8WUIzlxWVTg+oGwY14qylx1KbKzHd8P6ZYkAg0xyIDU9JMHhyJMZ1jw==
  /character-entities-legacy/1.1.4:
    dev: false
    resolution:
      integrity: sha512-3Xnr+7ZFS1uxeiUDvV02wQ+QDbc55o97tIV5zHScSPJpcLm/r0DFPcoY3tYRp+VZukxuMeKgXYmsXQHO05zQeA==
  /character-entities/1.2.4:
    dev: false
    resolution:
      integrity: sha512-iBMyeEHxfVnIakwOuDXpVkc54HijNgCyQB2w0VfGQThle6NXn50zU6V/u+LDhxHcDUPojn6Kpga3PTAD8W1bQw==
  /character-reference-invalid/1.1.4:
    dev: false
    resolution:
      integrity: sha512-mKKUkUbhPpQlCOfIuZkvSEgktjPFIsZKRRbC6KWVEMvlzblj3i3asQv5ODsrwt0N3pHAEvjP8KTQPHkp0+6jOg==
  /chokidar/3.5.1:
    dependencies:
      anymatch: 3.1.1
      braces: 3.0.2
      glob-parent: 5.1.1
      is-binary-path: 2.1.0
      is-glob: 4.0.1
      normalize-path: 3.0.0
      readdirp: 3.5.0
    dev: true
    engines:
      node: '>= 8.10.0'
    optionalDependencies:
      fsevents: 2.3.2
    resolution:
      integrity: sha512-9+s+Od+W0VJJzawDma/gvBNQqkTiqYTWLuZoyAsivsI4AaWTCzHG06/TMjsf1cYe9Cb97UCEhjz7HvnPk2p/tw==
  /ci-info/2.0.0:
    dev: true
    resolution:
      integrity: sha512-5tK7EtrZ0N+OLFMthtqOj4fI2Jeb88C4CAZPu25LDVUgXJ0A3Js4PMGqrn0JU1W0Mh1/Z8wZzYPxqUrXeBboCQ==
  /cjs-module-lexer/0.6.0:
    dev: true
    resolution:
      integrity: sha512-uc2Vix1frTfnuzxxu1Hp4ktSvM3QaI4oXl4ZUqL1wjTu/BGki9TrCWoqLTg/drR1KwAEarXuRFCG2Svr1GxPFw==
  /class-utils/0.3.6:
    dependencies:
      arr-union: 3.1.0
      define-property: 0.2.5
      isobject: 3.0.1
      static-extend: 0.1.2
    dev: true
    engines:
      node: '>=0.10.0'
    resolution:
      integrity: sha512-qOhPa/Fj7s6TY8H8esGu5QNpMMQxz79h+urzrNYN6mn+9BnxlDGf5QZ+XeCDsxSjPqsSR56XOZOJmpeurnLMeg==
  /classnames/2.2.6:
    dev: true
    resolution:
      integrity: sha512-JR/iSQOSt+LQIWwrwEzJ9uk0xfN3mTVYMwt1Ir5mUcSN6pU+V4zQFFaJsclJbPuAUQH+yfWef6tm7l1quW3C8Q==
  /cli-boxes/1.0.0:
    dev: true
    engines:
      node: '>=0.10.0'
    resolution:
      integrity: sha1-T6kXw+WclKAEzWH47lCdplFocUM=
  /cli-cursor/3.1.0:
    dependencies:
      restore-cursor: 3.1.0
    dev: false
    engines:
      node: '>=8'
    resolution:
      integrity: sha512-I/zHAwsKf9FqGoXM4WWRACob9+SNukZTd94DWF57E4toouRulbCxcUh6RKUEOQlYTHJnzkPMySvPNaaSLNfLZw==
  /cli-spinners/2.5.0:
    dev: false
    engines:
      node: '>=6'
    resolution:
      integrity: sha512-PC+AmIuK04E6aeSs/pUccSujsTzBhu4HzC2dL+CfJB/Jcc2qTRbEwZQDfIUpt2Xl8BodYBEq8w4fc0kU2I9DjQ==
  /clipboardy/1.2.3:
    dependencies:
      arch: 2.1.2
      execa: 0.8.0
    dev: true
    engines:
      node: '>=4'
    resolution:
      integrity: sha512-2WNImOvCRe6r63Gk9pShfkwXsVtKCroMAevIbiae021mS850UkWPbevxsBz3tnvjZIEGvlwaqCPsw+4ulzNgJA==
  /cliui/6.0.0:
    dependencies:
      string-width: 4.2.0
      strip-ansi: 6.0.0
      wrap-ansi: 6.2.0
    dev: true
    resolution:
      integrity: sha512-t6wbgtoCXvAzst7QgXxJYqPt0usEfbgQdftEPbLL/cvv6HPE5VgvqCuAIDR0NgU52ds6rFwqrgakNLrHEjCbrQ==
  /cliui/7.0.4:
    dependencies:
      string-width: 4.2.0
      strip-ansi: 6.0.0
      wrap-ansi: 7.0.0
    dev: true
    resolution:
      integrity: sha512-OcRE68cOsVMXp1Yvonl/fzkQOyjLSu/8bhPDfQt0e0/Eb283TKP20Fs2MqoPsr9SwA595rRCA+QMzYc9nBP+JQ==
  /clone/1.0.4:
    dev: false
    engines:
      node: '>=0.8'
    resolution:
      integrity: sha1-2jCcwmPfFZlMaIypAheco8fNfH4=
  /co/4.6.0:
    dev: true
    engines:
      iojs: '>= 1.0.0'
      node: '>= 0.12.0'
    resolution:
      integrity: sha1-bqa989hTrlTMuOR7+gvz+QMfsYQ=
  /coa/2.0.2:
    dependencies:
      '@types/q': 1.5.4
      chalk: 2.4.2
      q: 1.5.1
    engines:
      node: '>= 4.0'
    resolution:
      integrity: sha512-q5/jG+YQnSy4nRTV4F7lPepBJZ8qBNJJDBuJdoejDyLXgmL7IEo+Le2JDZudFTFt7mrCqIRaSjws4ygRCTCAXA==
  /collapse-white-space/1.0.6:
    dev: false
    resolution:
      integrity: sha512-jEovNnrhMuqyCcjfEJA56v0Xq8SkIoPKDyaHahwo3POf4qcSXqMYuwNcOTzp74vTsR9Tn08z4MxWqAhcekogkQ==
  /collect-v8-coverage/1.0.1:
    dev: true
    resolution:
      integrity: sha512-iBPtljfCNcTKNAto0KEtDfZ3qzjJvqE3aTGZsbhjSBlorqpXJlaWWtPO35D+ZImoC3KWejX64o+yPGxhWSTzfg==
  /collection-visit/1.0.0:
    dependencies:
      map-visit: 1.0.0
      object-visit: 1.0.1
    dev: true
    engines:
      node: '>=0.10.0'
    resolution:
      integrity: sha1-S8A3PBZLwykbTTaMgpzxqApZ3KA=
  /color-convert/1.9.3:
    dependencies:
      color-name: 1.1.3
    resolution:
      integrity: sha512-QfAUtd+vFdAtFQcC8CCyYt1fYWxSqAiK2cSD6zDB8N3cpsEBAvRxp9zOGg6G/SHHJYAT88/az/IuDGALsNVbGg==
  /color-convert/2.0.1:
    dependencies:
      color-name: 1.1.4
    engines:
      node: '>=7.0.0'
    resolution:
      integrity: sha512-RRECPsj7iu/xb5oKYcsFHSppFNnsj/52OVTRKb4zP5onXwVF3zVmmToNcOfGC+CRDpfK/U584fMg38ZHCaElKQ==
  /color-name/1.1.3:
    resolution:
      integrity: sha1-p9BVi9icQveV3UIyj3QIMcpTvCU=
  /color-name/1.1.4:
    resolution:
      integrity: sha512-dOy+3AuW3a2wNbZHIuMZpTcgjGuLU/uBL/ubcZF9OXbDo8ff4O8yVp5Bf0efS8uEoYo5q4Fx7dY9OgQGXgAsQA==
  /color-string/1.5.4:
    dependencies:
      color-name: 1.1.4
      simple-swizzle: 0.2.2
    resolution:
      integrity: sha512-57yF5yt8Xa3czSEW1jfQDE79Idk0+AkN/4KWad6tbdxUmAs3MvjxlWSWD4deYytcRfoZ9nhKyFl1kj5tBvidbw==
  /color/3.1.3:
    dependencies:
      color-convert: 1.9.3
      color-string: 1.5.4
    resolution:
      integrity: sha512-xgXAcTHa2HeFCGLE9Xs/R82hujGtu9Jd9x4NW3T34+OMs7VoPsjwzRczKHvTAHeJwWFwX5j15+MgAppE8ztObQ==
  /colorette/1.2.1:
    resolution:
      integrity: sha512-puCDz0CzydiSYOrnXpz/PKd69zRrribezjtE9yd4zvytoRc8+RY/KJPvtPFKZS3E3wP6neGyMe0vOTlHO5L3Pw==
  /combined-stream/1.0.8:
    dependencies:
      delayed-stream: 1.0.0
    dev: true
    engines:
      node: '>= 0.8'
    resolution:
      integrity: sha512-FQN4MRfuJeHf7cBbBMJFXhKSDq+2kAArBlmRBvcvFE5BB1HZKXtSFASDhdlz9zOYwxh8lDdnvmMOe/+5cdoEdg==
  /comma-separated-tokens/1.0.8:
    dev: false
    resolution:
      integrity: sha512-GHuDRO12Sypu2cV70d1dkA2EUmXHgntrzbpvOB+Qy+49ypNfGgFQIC2fhhXbnyrJRynDCAARsT7Ou0M6hirpfw==
  /commander/2.20.3:
    dev: true
    resolution:
      integrity: sha512-GpVkmM8vF2vQUkj2LvZmD35JxeJOLCwJ9cUkugyk2nuhbv3+mJvpLYYt+0+USMxE+oj+ey/lJEnhZw75x/OMcQ==
  /commander/6.2.1:
    dev: true
    engines:
      node: '>= 6'
    resolution:
      integrity: sha512-U7VdrJFnJgo4xjrHpTzu0yrHPGImdsmD95ZlgYSEajAn2JKzDhDTPG9kBTefmObL2w/ngeZnilk+OV9CG3d7UA==
  /commondir/1.0.1:
    dev: true
    resolution:
      integrity: sha1-3dgA2gxmEnOTzKWVDqloo6rxJTs=
  /component-emitter/1.3.0:
    dev: true
    resolution:
      integrity: sha512-Rd3se6QB+sO1TwqZjscQrurpEPIfO0/yYnSin6Q/rD3mOutHvUrCAhJub3r90uNb+SESBuE0QYoB90YdfatsRg==
  /component-props/1.1.1:
    dev: false
    resolution:
      integrity: sha1-+bffm5kntubZfJvScqqGdnDzSUQ=
  /component-xor/0.0.4:
    dev: false
    resolution:
      integrity: sha1-xV2DzMG5TNUImk6T+niRxyY+Wao=
  /compressible/2.0.18:
    dependencies:
      mime-db: 1.44.0
    dev: true
    engines:
      node: '>= 0.6'
    resolution:
      integrity: sha512-AF3r7P5dWxL8MxyITRMlORQNaOA2IkAFaTr4k7BUumjPtRpGDTZpl0Pb1XCO6JeDCBdp126Cgs9sMxqSjgYyRg==
  /compression/1.7.3:
    dependencies:
      accepts: 1.3.7
      bytes: 3.0.0
      compressible: 2.0.18
      debug: 2.6.9
      on-headers: 1.0.2
      safe-buffer: 5.1.2
      vary: 1.1.2
    dev: true
    engines:
      node: '>= 0.8.0'
    resolution:
      integrity: sha512-HSjyBG5N1Nnz7tF2+O7A9XUhyjru71/fwgNb7oIsEVHR0WShfs2tIS/EySLgiTe98aOK18YDlMXpzjCXY/n9mg==
  /compute-scroll-into-view/1.0.16:
    dev: true
    resolution:
      integrity: sha512-a85LHKY81oQnikatZYA90pufpZ6sQx++BoCxOEMsjpZx+ZnaKGQnCyCehTRr/1p9GBIAHTjcU9k71kSYWloLiQ==
  /concat-map/0.0.1:
    resolution:
      integrity: sha1-2Klr13/Wjfd5OnMDajug1UBdR3s=
  /concat-with-sourcemaps/1.1.0:
    dependencies:
      source-map: 0.6.1
    resolution:
      integrity: sha512-4gEjHJFT9e+2W/77h/DS5SGUgwDaOwprX8L/gl5+3ixnzkVJJsZWDSelmN3Oilw3LNDZjZV0yqH1hLG3k6nghg==
  /concurrently/6.0.0:
    dependencies:
      chalk: 4.1.0
      date-fns: 2.17.0
      lodash: 4.17.21
      read-pkg: 5.2.0
      rxjs: 6.6.3
      spawn-command: 0.0.2-1
      supports-color: 8.1.1
      tree-kill: 1.2.2
      yargs: 16.2.0
    dev: true
    engines:
      node: '>=10.0.0'
    hasBin: true
    resolution:
      integrity: sha512-Ik9Igqnef2ONLjN2o/OVx1Ow5tymVvvEwQeYCQdD/oV+CN9oWhxLk7ibcBdOtv0UzBqHCEKRwbKceYoTK8t3fQ==
  /content-disposition/0.5.2:
    dev: true
    engines:
      node: '>= 0.6'
    resolution:
      integrity: sha1-DPaLud318r55YcOoUXjLhdunjLQ=
  /convert-source-map/1.7.0:
    dependencies:
      safe-buffer: 5.1.2
    resolution:
      integrity: sha512-4FJkXzKXEDB1snCFZlLP4gpC3JILicCpGbzG9f9G7tGqGCzETQ2hWPrcinA9oU4wtf2biUaEH5065UnMeR33oA==
  /copy-descriptor/0.1.1:
    dev: true
    engines:
      node: '>=0.10.0'
    resolution:
      integrity: sha1-Z29us8OZl8LuGsOpJP1hJHSPV40=
  /copy-to-clipboard/3.3.1:
    dependencies:
      toggle-selection: 1.0.6
    dev: true
    resolution:
      integrity: sha512-i13qo6kIHTTpCm8/Wup+0b1mVWETvu2kIMzKoK8FpkLkFxlt0znUAHcMzox+T8sPlqtZXq3CulEjQHsYiGFJUw==
  /core-js/2.6.11:
    deprecated: core-js@<3 is no longer maintained and not recommended for usage due to the number of issues. Please, upgrade your dependencies to the actual version of core-js@3.
    requiresBuild: true
    resolution:
      integrity: sha512-5wjnpaT/3dV+XB4borEsnAYQchn00XSgTAWKDkEqv+K8KevjbzmofK6hfJ9TZIlpj2N0xQpazy7PiRQiWHqzWg==
  /core-util-is/1.0.2:
    dev: true
    resolution:
      integrity: sha1-tf1UIgqivFq1eqtxQMlAdUUDwac=
  /cosmiconfig/5.2.1:
    dependencies:
      import-fresh: 2.0.0
      is-directory: 0.3.1
      js-yaml: 3.14.1
      parse-json: 4.0.0
    engines:
      node: '>=4'
    resolution:
      integrity: sha512-H65gsXo1SKjf8zmrJ67eJk8aIRKV5ff2D4uKZIBZShbhGSpEmsQOPW/SKMKYhSTrqR7ufy6RP69rPogdaPh/kA==
  /cosmiconfig/7.0.0:
    dependencies:
      '@types/parse-json': 4.0.0
      import-fresh: 3.3.0
      parse-json: 5.1.0
      path-type: 4.0.0
      yaml: 1.10.0
    engines:
      node: '>=10'
    resolution:
      integrity: sha512-pondGvTuVYDk++upghXJabWzL6Kxu6f26ljFw64Swq9v6sQPUL3EUlVDV56diOjpCayKihL6hVe8exIACU4XcA==
  /cross-spawn/5.1.0:
    dependencies:
      lru-cache: 4.1.5
      shebang-command: 1.2.0
      which: 1.3.1
    dev: true
    resolution:
      integrity: sha1-6L0O/uWPz/b4+UUQoKVUu/ojVEk=
  /cross-spawn/6.0.5:
    dependencies:
      nice-try: 1.0.5
      path-key: 2.0.1
      semver: 5.7.1
      shebang-command: 1.2.0
      which: 1.3.1
    dev: true
    engines:
      node: '>=4.8'
    resolution:
      integrity: sha512-eTVLrBSt7fjbDygz805pMnstIs2VTBNkRm0qxZd+M7A5XDdxVRWO5MxGBXZhjY4cqLYLdtrGqRf8mBPmzwSpWQ==
  /cross-spawn/7.0.3:
    dependencies:
      path-key: 3.1.1
      shebang-command: 2.0.0
      which: 2.0.2
    dev: true
    engines:
      node: '>= 8'
    resolution:
      integrity: sha512-iRDPJKUPVEND7dHPO8rkbOnPpyDygcDFtWjpeWNCgy8WP2rXcxXL8TskReQl6OrB2G7+UJrags1q15Fudc7G6w==
  /css-color-keywords/1.0.0:
    dev: false
    engines:
      node: '>=4'
    resolution:
      integrity: sha1-/qJhbcZ2spYmhrOvjb2+GAskTgU=
  /css-color-names/0.0.4:
    resolution:
      integrity: sha1-gIrcLnnPhHOAabZGyyDsJ762KeA=
  /css-color-names/1.0.1:
    dev: true
    resolution:
      integrity: sha512-/loXYOch1qU1biStIFsHH8SxTmOseh1IJqFvy8IujXOm1h+QjUdDhkzOrR5HG8K8mlxREj0yfi8ewCHx0eMxzA==
  /css-declaration-sorter/4.0.1:
    dependencies:
      postcss: 7.0.35
      timsort: 0.3.0
    engines:
      node: '>4'
    resolution:
      integrity: sha512-BcxQSKTSEEQUftYpBVnsH4SF05NTuBokb19/sBt6asXGKZ/6VP7PLG1CBCkFDYOnhXhPh0jMhO6xZ71oYHXHBA==
  /css-select-base-adapter/0.1.1:
    resolution:
      integrity: sha512-jQVeeRG70QI08vSTwf1jHxp74JoZsr2XSgETae8/xC8ovSnL2WF87GTLO86Sbwdt2lK4Umg4HnnwMO4YF3Ce7w==
  /css-select/2.1.0:
    dependencies:
      boolbase: 1.0.0
      css-what: 3.4.2
      domutils: 1.7.0
      nth-check: 1.0.2
    resolution:
      integrity: sha512-Dqk7LQKpwLoH3VovzZnkzegqNSuAziQyNZUcrdDM401iY+R5NkGBXGmtO05/yaXQziALuPogeG0b7UAgjnTJTQ==
  /css-to-react-native/3.0.0:
    dependencies:
      camelize: 1.0.0
      css-color-keywords: 1.0.0
      postcss-value-parser: 4.1.0
    dev: false
    resolution:
      integrity: sha512-Ro1yETZA813eoyUp2GDBhG2j+YggidUmzO1/v9eYBKR2EHVEniE2MI/NqpTQ954BMpTPZFsGNPm46qFB9dpaPQ==
  /css-tree/1.0.0-alpha.37:
    dependencies:
      mdn-data: 2.0.4
      source-map: 0.6.1
    engines:
      node: '>=8.0.0'
    resolution:
      integrity: sha512-DMxWJg0rnz7UgxKT0Q1HU/L9BeJI0M6ksor0OgqOnF+aRCDWg/N2641HmVyU9KVIu0OVVWOb2IpC9A+BJRnejg==
  /css-tree/1.1.2:
    dependencies:
      mdn-data: 2.0.14
      source-map: 0.6.1
    engines:
      node: '>=8.0.0'
    resolution:
      integrity: sha512-wCoWush5Aeo48GLhfHPbmvZs59Z+M7k5+B1xDnXbdWNcEF423DoFdqSWE0PM5aNk5nI5cp1q7ms36zGApY/sKQ==
  /css-what/3.4.2:
    engines:
      node: '>= 6'
    resolution:
      integrity: sha512-ACUm3L0/jiZTqfzRM3Hi9Q8eZqd6IK37mMWPLz9PJxkLWllYeRf+EHUSHYEtFop2Eqytaq1FizFVh7XfBnXCDQ==
  /cssesc/3.0.0:
    engines:
      node: '>=4'
    hasBin: true
    resolution:
      integrity: sha512-/Tb/JcjK111nNScGob5MNtsntNM1aCNUDipB/TkwZFhyDrrE47SOx/18wF2bbjgc3ZzCSKW1T5nt5EbFoAz/Vg==
  /cssnano-preset-default/4.0.7:
    dependencies:
      css-declaration-sorter: 4.0.1
      cssnano-util-raw-cache: 4.0.1
      postcss: 7.0.35
      postcss-calc: 7.0.5
      postcss-colormin: 4.0.3
      postcss-convert-values: 4.0.1
      postcss-discard-comments: 4.0.2
      postcss-discard-duplicates: 4.0.2
      postcss-discard-empty: 4.0.1
      postcss-discard-overridden: 4.0.1
      postcss-merge-longhand: 4.0.11
      postcss-merge-rules: 4.0.3
      postcss-minify-font-values: 4.0.2
      postcss-minify-gradients: 4.0.2
      postcss-minify-params: 4.0.2
      postcss-minify-selectors: 4.0.2
      postcss-normalize-charset: 4.0.1
      postcss-normalize-display-values: 4.0.2
      postcss-normalize-positions: 4.0.2
      postcss-normalize-repeat-style: 4.0.2
      postcss-normalize-string: 4.0.2
      postcss-normalize-timing-functions: 4.0.2
      postcss-normalize-unicode: 4.0.1
      postcss-normalize-url: 4.0.1
      postcss-normalize-whitespace: 4.0.2
      postcss-ordered-values: 4.1.2
      postcss-reduce-initial: 4.0.3
      postcss-reduce-transforms: 4.0.2
      postcss-svgo: 4.0.2
      postcss-unique-selectors: 4.0.1
    engines:
      node: '>=6.9.0'
    resolution:
      integrity: sha512-x0YHHx2h6p0fCl1zY9L9roD7rnlltugGu7zXSKQx6k2rYw0Hi3IqxcoAGF7u9Q5w1nt7vK0ulxV8Lo+EvllGsA==
  /cssnano-util-get-arguments/4.0.0:
    engines:
      node: '>=6.9.0'
    resolution:
      integrity: sha1-7ToIKZ8h11dBsg87gfGU7UnMFQ8=
  /cssnano-util-get-match/4.0.0:
    engines:
      node: '>=6.9.0'
    resolution:
      integrity: sha1-wOTKB/U4a7F+xeUiULT1lhNlFW0=
  /cssnano-util-raw-cache/4.0.1:
    dependencies:
      postcss: 7.0.35
    engines:
      node: '>=6.9.0'
    resolution:
      integrity: sha512-qLuYtWK2b2Dy55I8ZX3ky1Z16WYsx544Q0UWViebptpwn/xDBmog2TLg4f+DBMg1rJ6JDWtn96WHbOKDWt1WQA==
  /cssnano-util-same-parent/4.0.1:
    engines:
      node: '>=6.9.0'
    resolution:
      integrity: sha512-WcKx5OY+KoSIAxBW6UBBRay1U6vkYheCdjyVNDm85zt5K9mHoGOfsOsqIszfAqrQQFIIKgjh2+FDgIj/zsl21Q==
  /cssnano/4.1.10:
    dependencies:
      cosmiconfig: 5.2.1
      cssnano-preset-default: 4.0.7
      is-resolvable: 1.1.0
      postcss: 7.0.35
    engines:
      node: '>=6.9.0'
    resolution:
      integrity: sha512-5wny+F6H4/8RgNlaqab4ktc3e0/blKutmq8yNlBFXA//nSFFAqAngjNVRzUvCgYROULmZZUoosL/KSoZo5aUaQ==
  /csso/4.2.0:
    dependencies:
      css-tree: 1.1.2
    engines:
      node: '>=8.0.0'
    resolution:
      integrity: sha512-wvlcdIbf6pwKEk7vHj8/Bkc0B4ylXZruLvOgs9doS5eOsOpuodOV2zJChSpkp+pRpYQLQMeF04nr3Z68Sta9jA==
  /cssom/0.3.8:
    dev: true
    resolution:
      integrity: sha512-b0tGHbfegbhPJpxpiBPU2sCkigAqtM9O121le6bbOlgyV+NyGyCmVfJ6QW9eRjz8CpNfWEOYBIMIGRYkLwsIYg==
  /cssom/0.4.4:
    dev: true
    resolution:
      integrity: sha512-p3pvU7r1MyyqbTk+WbNJIgJjG2VmTIaB10rI93LzVPrmDJKkzKYMtxxyAvQXR/NS6otuzveI7+7BBq3SjBS2mw==
  /cssstyle/2.3.0:
    dependencies:
      cssom: 0.3.8
    dev: true
    engines:
      node: '>=8'
    resolution:
      integrity: sha512-AZL67abkUzIuvcHqk7c09cezpGNcxUxU4Ioi/05xHk4DQeTkWmGYftIE6ctU6AEt+Gn4n1lDStOtj7FKycP71A==
  /csstype/3.0.5:
    dev: true
    resolution:
      integrity: sha512-uVDi8LpBUKQj6sdxNaTetL6FpeCqTjOvAQuQUa/qAqq8oOd4ivkbhgnqayl0dnPal8Tb/yB1tF+gOvCBiicaiQ==
  /csstype/3.0.6:
    dev: true
    resolution:
      integrity: sha512-+ZAmfyWMT7TiIlzdqJgjMb7S4f1beorDbWbsocyK4RaiqA5RTX3K14bnBWmmA9QEM0gRdsjyyrEmcyga8Zsxmw==
  /dashdash/1.14.1:
    dependencies:
      assert-plus: 1.0.0
    dev: true
    engines:
      node: '>=0.10'
    resolution:
      integrity: sha1-hTz6D3y+L+1d4gMmuN1YEDX24vA=
  /data-urls/2.0.0:
    dependencies:
      abab: 2.0.5
      whatwg-mimetype: 2.3.0
      whatwg-url: 8.4.0
    dev: true
    engines:
      node: '>=10'
    resolution:
      integrity: sha512-X5eWTSXO/BJmpdIKCRuKUgSCgAN0OwliVK3yPKbwIWU1Tdw5BRajxlzMidvh+gwko9AfQ9zIj52pzF91Q3YAvQ==
  /date-fns/2.17.0:
    dev: true
    engines:
      node: '>=0.11'
    resolution:
      integrity: sha512-ZEhqxUtEZeGgg9eHNSOAJ8O9xqSgiJdrL0lzSSfMF54x6KXWJiOH/xntSJ9YomJPrYH/p08t6gWjGWq1SDJlSA==
  /debug/2.6.9:
    dependencies:
      ms: 2.0.0
    dev: true
    resolution:
      integrity: sha512-bC7ElrdJaJnPbAP+1EotYvqZsb3ecl5wi6Bfi6BJTUcNowp6cvspg0jXznRTKDjm/E7AdgFBVeAPVMNcKGsHMA==
  /debug/4.3.1:
    dependencies:
      ms: 2.1.2
    engines:
      node: '>=6.0'
    peerDependencies:
      supports-color: '*'
    peerDependenciesMeta:
      supports-color:
        optional: true
    resolution:
      integrity: sha512-doEwdvm4PCeK4K3RQN2ZC2BYUBaxwLARCqZmMjtF8a51J2Rb0xpVloFRnCODwqjpwnAoao4pelN8l3RJdv3gRQ==
  /debug/4.3.1_supports-color@5.5.0:
    dependencies:
      ms: 2.1.2
      supports-color: 5.5.0
    dev: false
    engines:
      node: '>=6.0'
    peerDependencies:
      supports-color: '*'
    peerDependenciesMeta:
      supports-color:
        optional: true
    resolution:
      integrity: sha512-doEwdvm4PCeK4K3RQN2ZC2BYUBaxwLARCqZmMjtF8a51J2Rb0xpVloFRnCODwqjpwnAoao4pelN8l3RJdv3gRQ==
  /decamelize/1.2.0:
    dev: true
    engines:
      node: '>=0.10.0'
    resolution:
      integrity: sha1-9lNNFRSCabIDUue+4m9QH5oZEpA=
  /decimal.js/10.2.1:
    dev: true
    resolution:
      integrity: sha512-KaL7+6Fw6i5A2XSnsbhm/6B+NuEA7TZ4vqxnd5tXz9sbKtrN9Srj8ab4vKVdK8YAqZO9P1kg45Y6YLoduPf+kw==
  /decode-uri-component/0.2.0:
    engines:
      node: '>=0.10'
    resolution:
      integrity: sha1-6zkTMzRYd1y4TNGh+uBiEGu4dUU=
  /deep-extend/0.6.0:
    dev: true
    engines:
      node: '>=4.0.0'
    resolution:
      integrity: sha512-LOHxIOaPYdHlJRtCQfDIVZtfw/ufM8+rVj649RIHzcm/vGwQRXFt6OPqIFWsm2XEMrNIEtWR64sY1LEKD2vAOA==
  /deep-is/0.1.3:
    dev: true
    resolution:
      integrity: sha1-s2nW+128E+7PUk+RsHD+7cNXzzQ=
  /deepmerge/4.2.2:
    dev: true
    engines:
      node: '>=0.10.0'
    resolution:
      integrity: sha512-FJ3UgI4gIl+PHZm53knsuSFpE+nESMr7M4v9QcgB7S63Kj/6WqMiFQJpBBYz1Pt+66bZpP3Q7Lye0Oo9MPKEdg==
  /defaults/1.0.3:
    dependencies:
      clone: 1.0.4
    dev: false
    resolution:
      integrity: sha1-xlYFHpgX2f8I7YgUd/P+QBnz730=
  /define-properties/1.1.3:
    dependencies:
      object-keys: 1.1.1
    engines:
      node: '>= 0.4'
    resolution:
      integrity: sha512-3MqfYKj2lLzdMSf8ZIZE/V+Zuy+BgD6f164e8K2w7dgnpKArBDerGYpM46IYYcjnkdPNMjPk9A6VFB8+3SKlXQ==
<<<<<<< HEAD
  /define-property/0.2.5:
    dependencies:
      is-descriptor: 0.1.6
    dev: true
    engines:
      node: '>=0.10.0'
    resolution:
      integrity: sha1-w1se+RjsPJkPmlvFe+BKrOxcgRY=
  /define-property/1.0.0:
    dependencies:
      is-descriptor: 1.0.2
    dev: true
    engines:
      node: '>=0.10.0'
    resolution:
      integrity: sha1-dp66rz9KY6rTr56NMEybvnm/sOY=
  /define-property/2.0.2:
    dependencies:
      is-descriptor: 1.0.2
      isobject: 3.0.1
    dev: true
    engines:
      node: '>=0.10.0'
    resolution:
      integrity: sha512-jwK2UV4cnPpbcG7+VRARKTZPUWowwXA8bzH5NP6ud0oeAxyYPuGZUAC7hMugpCdz4BeSZl2Dl9k66CHJ/46ZYQ==
  /delayed-stream/1.0.0:
    dev: true
    engines:
      node: '>=0.4.0'
    resolution:
      integrity: sha1-3zrhmayt+31ECqrgsp4icrJOxhk=
=======
  /dequal/2.0.2:
    dev: false
    engines:
      node: '>=6'
    resolution:
      integrity: sha512-q9K8BlJVxK7hQYqa6XISGmBZbtQQWVXSrRrWreHC94rMt1QL/Impruc+7p2CYSYuVIUr+YCt6hjrs1kkdJRTug==
>>>>>>> 969a2349
  /detab/2.0.4:
    dependencies:
      repeat-string: 1.6.1
    dev: false
    resolution:
      integrity: sha512-8zdsQA5bIkoRECvCrNKPla84lyoR7DSAyf7p0YgXzBO9PDJx8KntPUay7NS6yp+KdxdVtiE5SpHKtbp2ZQyA9g==
  /detect-indent/6.0.0:
    dev: true
    engines:
      node: '>=8'
    resolution:
      integrity: sha512-oSyFlqaTHCItVRGK5RmrmjB+CmaMOW7IaNA/kdxqhoa6d17j/5ce9O9eWXmV/KEdRwqpQA+Vqe8a8Bsybu4YnA==
  /detect-newline/3.1.0:
    engines:
      node: '>=8'
    resolution:
      integrity: sha512-TLz+x/vEXm/Y7P7wn1EJFNLxYpUD4TgMosxY6fAVJUnJMbupHBOncxyWUG9OpTaH9EBD7uFI5LfEgmMOc54DsA==
  /diff-sequences/26.6.2:
    dev: true
    engines:
      node: '>= 10.14.2'
    resolution:
      integrity: sha512-Mv/TDa3nZ9sbc5soK+OoA74BsS3mL37yixCvUAQkiuA4Wz6YtwP/K47n2rv2ovzHZvoiQeA5FTQOschKkEwB0Q==
  /dir-glob/3.0.1:
    dependencies:
      path-type: 4.0.0
    engines:
      node: '>=8'
    resolution:
      integrity: sha512-WkrWp9GR4KXfKGYzOLmTuGVi1UWFfws377n9cc55/tb6DuqyF6pcQ5AbiHEshaDpY9v6oaSr2XCDidGmMwdzIA==
  /dom-align/1.12.0:
    dev: true
    resolution:
      integrity: sha512-YkoezQuhp3SLFGdOlr5xkqZ640iXrnHAwVYcDg8ZKRUtO7mSzSC2BA5V0VuyAwPSJA4CLIc6EDDJh4bEsD2+zA==
  /dom-helpers/3.4.0:
    dependencies:
      '@babel/runtime': 7.12.5
    dev: true
    resolution:
      integrity: sha512-LnuPJ+dwqKDIyotW1VzmOZ5TONUN7CwkCR5hrgawTUbkBGYdeoNLZo6nNfGkCrjtE1nXXaj7iMMpDa8/d9WoIA==
  /dom-iterator/1.0.0:
    dependencies:
      component-props: 1.1.1
      component-xor: 0.0.4
    dev: false
    resolution:
      integrity: sha512-7dsMOQI07EMU98gQM8NSB3GsAiIeBYIPKpnxR3c9xOvdvBjChAcOM0iJ222I3p5xyiZO9e5oggkNaCusuTdYig==
  /dom-serializer/0.2.2:
    dependencies:
      domelementtype: 2.1.0
      entities: 2.1.0
    resolution:
      integrity: sha512-2/xPb3ORsQ42nHYiSunXkDjPLBaEj/xTwUO4B7XCZQTRk7EBtTOPaygh10YAAh2OI1Qrp6NWfpAhzswj0ydt9g==
  /domelementtype/1.3.1:
    resolution:
      integrity: sha512-BSKB+TSpMpFI/HOxCNr1O8aMOTZ8hT3pM3GQ0w/mWRmkhEDSFJkkyzz4XQsBV44BChwGkrDfMyjVD0eA2aFV3w==
  /domelementtype/2.1.0:
    resolution:
      integrity: sha512-LsTgx/L5VpD+Q8lmsXSHW2WpA+eBlZ9HPf3erD1IoPF00/3JKHZ3BknUVA2QGDNu69ZNmyFmCWBSO45XjYKC5w==
  /domexception/2.0.1:
    dependencies:
      webidl-conversions: 5.0.0
    dev: true
    engines:
      node: '>=8'
    resolution:
      integrity: sha512-yxJ2mFy/sibVQlu5qHjOkf9J3K6zgmCxgJ94u2EdvDOV09H+32LtRswEcUsmUWN72pVLOEnTSRaIVVzVQgS0dg==
  /domutils/1.7.0:
    dependencies:
      dom-serializer: 0.2.2
      domelementtype: 1.3.1
    resolution:
      integrity: sha512-Lgd2XcJ/NjEw+7tFvfKxOzCYKZsdct5lczQ2ZaQY8Djz7pfAD3Gbp8ySJWtreII/vDlMVmxwa6pHmdxIYgttDg==
  /dot-prop/5.3.0:
    dependencies:
      is-obj: 2.0.0
    engines:
      node: '>=8'
    resolution:
      integrity: sha512-QM8q3zDe58hqUqjraQOmzZ1LIH9SWQJTlEKCH4kJ2oQvLZk7RbQXvtDM2XEq3fwkV9CCvvH4LA0AV+ogFsBM2Q==
  /ecc-jsbn/0.1.2:
    dependencies:
      jsbn: 0.1.1
      safer-buffer: 2.1.2
    dev: true
    resolution:
      integrity: sha1-OoOpBOVDUyh4dMVkt1SThoSamMk=
  /electron-to-chromium/1.3.634:
    resolution:
      integrity: sha512-QPrWNYeE/A0xRvl/QP3E0nkaEvYUvH3gM04ZWYtIa6QlSpEetRlRI1xvQ7hiMIySHHEV+mwDSX8Kj4YZY6ZQAw==
  /email-addresses/3.1.0:
    dev: true
    resolution:
      integrity: sha512-k0/r7GrWVL32kZlGwfPNgB2Y/mMXVTq/decgLczm/j34whdaspNrZO8CnXPf1laaHxI6ptUlsnAxN+UAPw+fzg==
  /emittery/0.7.2:
    dev: true
    engines:
      node: '>=10'
    resolution:
      integrity: sha512-A8OG5SR/ij3SsJdWDJdkkSYUjQdCUx6APQXem0SaEePBSRg4eymGYwBkKo1Y6DU+af/Jn2dBQqDBvjnr9Vi8nQ==
  /emoji-regex/6.1.1:
    dev: true
    resolution:
      integrity: sha1-xs0OwbBkLio8Z6ETfvxeeW2k+I4=
  /emoji-regex/8.0.0:
    dev: true
    resolution:
      integrity: sha512-MSjYzcWNOA0ewAHpz0MxpYFvwg6yjy1NG3xteoqz644VCo/RPgnr1/GGt+ic3iJTzQ8Eu3TdM14SawnVUmGE6A==
  /emojis-list/3.0.0:
    engines:
      node: '>= 4'
    resolution:
      integrity: sha512-/kyM18EfinwXZbno9FyUGeFh87KC8HRQBQGildHZbEuRyWFOmv1U10o9BBp8XVZDVNNuQKyIGIu5ZYAAXJ0V2Q==
  /end-of-stream/1.4.4:
    dependencies:
      once: 1.4.0
    dev: true
    resolution:
      integrity: sha512-+uw1inIHVPQoaVuHzRyXd21icM+cnt4CzD5rW+NC1wjOUSTOs+Te7FOv7AhN7vS9x/oIyhLP5PR1H+phQAHu5Q==
  /enhanced-resolve/5.7.0:
    dependencies:
      graceful-fs: 4.2.6
      tapable: 2.2.0
    dev: false
    engines:
      node: '>=10.13.0'
    resolution:
      integrity: sha512-6njwt/NsZFUKhM6j9U8hzVyD4E4r0x7NQzhTCbcWOJ0IQjNSAoalWmb0AE51Wn+fwan5qVESWi7t2ToBxs9vrw==
  /entities/2.1.0:
    resolution:
      integrity: sha512-hCx1oky9PFrJ611mf0ifBLBRW8lUUVRlFolb5gWRfIELabBlbp9xZvrqZLZAs+NxFnbfQoeGd8wDkygjg7U85w==
  /error-ex/1.3.2:
    dependencies:
      is-arrayish: 0.2.1
    resolution:
      integrity: sha512-7dFHNmqeFSEt2ZBsCriorKnn3Z2pj+fd9kmI6QoWw4//DL+icEBfc0U7qJCisqrTsKTjw4fNFy2pW9OqStD84g==
  /es-abstract/1.17.7:
    dependencies:
      es-to-primitive: 1.2.1
      function-bind: 1.1.1
      has: 1.0.3
      has-symbols: 1.0.1
      is-callable: 1.2.2
      is-regex: 1.1.1
      object-inspect: 1.9.0
      object-keys: 1.1.1
      object.assign: 4.1.2
      string.prototype.trimend: 1.0.3
      string.prototype.trimstart: 1.0.3
    engines:
      node: '>= 0.4'
    resolution:
      integrity: sha512-VBl/gnfcJ7OercKA9MVaegWsBHFjV492syMudcnQZvt/Dw8ezpcOHYZXa/J96O8vx+g4x65YKhxOwDUh63aS5g==
  /es-abstract/1.18.0-next.1:
    dependencies:
      es-to-primitive: 1.2.1
      function-bind: 1.1.1
      has: 1.0.3
      has-symbols: 1.0.1
      is-callable: 1.2.2
      is-negative-zero: 2.0.1
      is-regex: 1.1.1
      object-inspect: 1.9.0
      object-keys: 1.1.1
      object.assign: 4.1.2
      string.prototype.trimend: 1.0.3
      string.prototype.trimstart: 1.0.3
    engines:
      node: '>= 0.4'
    resolution:
      integrity: sha512-I4UGspA0wpZXWENrdA0uHbnhte683t3qT/1VFH9aX2dA5PPSf6QW5HHXf5HImaqPmjXaVeVk4RGWnaylmV7uAA==
  /es-to-primitive/1.2.1:
    dependencies:
      is-callable: 1.2.2
      is-date-object: 1.0.2
      is-symbol: 1.0.3
    engines:
      node: '>= 0.4'
    resolution:
      integrity: sha512-QCOllgZJtaUo9miYBcLChTUaHNjJF3PYs1VidD7AwiEj1kYxKeQTctLAezAOH5ZKRH0g2IgPn6KwB4IT8iRpvA==
  /esbuild/0.8.50:
    dev: true
    hasBin: true
    requiresBuild: true
    resolution:
      integrity: sha512-oidFLXssA7IccYzkqLVZSqNJDwDq8Mh/vqvrW+3fPWM7iUiC5O2bCllhnO8+K9LlyL/2Z6n+WwRJAz9fqSIVRg==
  /escalade/3.1.1:
    engines:
      node: '>=6'
    resolution:
      integrity: sha512-k0er2gUkLf8O0zKJiAhmkTnJlTvINGv7ygDNPbeIsX/TJjGJZHuh9B2UxbsaEkmlEo9MfhrSzmhIlhRlI2GXnw==
  /escape-string-regexp/1.0.5:
    engines:
      node: '>=0.8.0'
    resolution:
      integrity: sha1-G2HAViGQqN/2rjuyzwIAyhMLhtQ=
  /escape-string-regexp/2.0.0:
    dev: true
    engines:
      node: '>=8'
    resolution:
      integrity: sha512-UpzcLCXolUWcNu5HtVMHYdXJjArjsF9C0aNnquZYY4uW/Vu0miy5YoWvbV345HauVvcAUnpRuhMMcqTcGOY2+w==
  /escodegen/1.14.3:
    dependencies:
      esprima: 4.0.1
      estraverse: 4.3.0
      esutils: 2.0.3
      optionator: 0.8.3
    dev: true
    engines:
      node: '>=4.0'
    hasBin: true
    optionalDependencies:
      source-map: 0.6.1
    resolution:
      integrity: sha512-qFcX0XJkdg+PB3xjZZG/wKSuT1PnQWx57+TVSjIMmILd2yC/6ByYElPwJnslDsuWuSAp4AwJGumarAAmJch5Kw==
  /esprima/4.0.1:
    engines:
      node: '>=4'
    hasBin: true
    resolution:
      integrity: sha512-eGuFFw7Upda+g4p+QHvnW0RyTX/SVeJBDM/gCtMARO0cLuT2HcEKnTPvhjV6aGeqrCB/sbNop0Kszm0jsaWU4A==
  /estraverse/4.3.0:
    dev: true
    engines:
      node: '>=4.0'
    resolution:
      integrity: sha512-39nnKffWz8xN1BU/2c79n9nB9HDzo0niYUqx6xyqUnyoAnQyyWpOTdZEeiCch8BBu515t4wp9ZmgVfVhn9EBpw==
  /estree-walker/0.6.1:
    resolution:
      integrity: sha512-SqmZANLWS0mnatqbSfRP5g8OXZC12Fgg1IwNtLsyHDzJizORW4khDfjPqJZsemPWBB2uqykUah5YpQ6epsqC/w==
  /estree-walker/1.0.1:
    resolution:
      integrity: sha512-1fMXF3YP4pZZVozF8j/ZLfvnR8NSIljt56UhbZ5PeeDmmGHpgpdwQt7ITlGvYaQukCvuBRMLEiKiYC+oeIg4cg==
  /estree-walker/2.0.2:
    dev: true
    resolution:
      integrity: sha512-Rfkk/Mp/DL7JVje3u18FxFujQlTNR2q6QfMSMB7AvCBx91NGj/ba3kCfza0f6dVDbw7YlRf/nDrn7pQrCCyQ/w==
  /esutils/2.0.3:
    dev: true
    engines:
      node: '>=0.10.0'
    resolution:
      integrity: sha512-kVscqXk4OCp68SZ0dkgEKVi6/8ij300KBWTJq32P/dYeWTSwK41WyTxalN1eRmA5Z9UU/LX9D7FWSmV9SAYx6g==
  /eventemitter3/4.0.7:
    resolution:
      integrity: sha512-8guHBZCwKnFhYdHr2ysuRWErTwhoN2X8XELRlrRwpmfeY2jjuUN4taQMsULKUVo1K4DvZl+0pgfyoysHxvmvEw==
  /exec-sh/0.3.4:
    dev: true
    resolution:
      integrity: sha512-sEFIkc61v75sWeOe72qyrqg2Qg0OuLESziUDk/O/z2qgS15y2gWVFrI6f2Qn/qw/0/NCfCEsmNA4zOjkwEZT1A==
  /execa/0.7.0:
    dependencies:
      cross-spawn: 5.1.0
      get-stream: 3.0.0
      is-stream: 1.1.0
      npm-run-path: 2.0.2
      p-finally: 1.0.0
      signal-exit: 3.0.3
      strip-eof: 1.0.0
    dev: true
    engines:
      node: '>=4'
    resolution:
      integrity: sha1-lEvs00zEHuMqY6n68nrVpl/Fl3c=
  /execa/0.8.0:
    dependencies:
      cross-spawn: 5.1.0
      get-stream: 3.0.0
      is-stream: 1.1.0
      npm-run-path: 2.0.2
      p-finally: 1.0.0
      signal-exit: 3.0.3
      strip-eof: 1.0.0
    dev: true
    engines:
      node: '>=4'
    resolution:
      integrity: sha1-2NdrvBtVIX7RkP1t1J08d07PyNo=
  /execa/1.0.0:
    dependencies:
      cross-spawn: 6.0.5
      get-stream: 4.1.0
      is-stream: 1.1.0
      npm-run-path: 2.0.2
      p-finally: 1.0.0
      signal-exit: 3.0.3
      strip-eof: 1.0.0
    dev: true
    engines:
      node: '>=6'
    resolution:
      integrity: sha512-adbxcyWV46qiHyvSp50TKt05tB4tK3HcmF7/nxfAdhnox83seTDbwnaqKO4sXRy7roHAIFqJP/Rw/AuEbX61LA==
  /execa/4.1.0:
    dependencies:
      cross-spawn: 7.0.3
      get-stream: 5.2.0
      human-signals: 1.1.1
      is-stream: 2.0.0
      merge-stream: 2.0.0
      npm-run-path: 4.0.1
      onetime: 5.1.2
      signal-exit: 3.0.3
      strip-final-newline: 2.0.0
    dev: true
    engines:
      node: '>=10'
    resolution:
      integrity: sha512-j5W0//W7f8UxAn8hXVnwG8tLwdiUy4FJLcSupCg6maBYZDpyBvTApK7KyuI4bKj8KOh1r2YH+6ucuYtJv1bTZA==
  /exit/0.1.2:
    dev: true
    engines:
      node: '>= 0.8.0'
    resolution:
      integrity: sha1-BjJjj42HfMghB9MKD/8aF8uhzQw=
  /expand-brackets/2.1.4:
    dependencies:
      debug: 2.6.9
      define-property: 0.2.5
      extend-shallow: 2.0.1
      posix-character-classes: 0.1.1
      regex-not: 1.0.2
      snapdragon: 0.8.2
      to-regex: 3.0.2
    dev: true
    engines:
      node: '>=0.10.0'
    resolution:
      integrity: sha1-t3c14xXOMPa27/D4OwQVGiJEliI=
  /expect/26.6.2:
    dependencies:
      '@jest/types': 26.6.2
      ansi-styles: 4.3.0
      jest-get-type: 26.3.0
      jest-matcher-utils: 26.6.2
      jest-message-util: 26.6.2
      jest-regex-util: 26.0.0
    dev: true
    engines:
      node: '>= 10.14.2'
    resolution:
      integrity: sha512-9/hlOBkQl2l/PLHJx6JjoDF6xPKcJEsUlWKb23rKE7KzeDqUZKXKNMW27KIue5JMdBV9HgmoJPcc8HtO85t9IA==
  /extend-shallow/2.0.1:
    dependencies:
      is-extendable: 0.1.1
    engines:
      node: '>=0.10.0'
    resolution:
      integrity: sha1-Ua99YUrZqfYQ6huvu5idaxxWiQ8=
  /extend-shallow/3.0.2:
    dependencies:
      assign-symbols: 1.0.0
      is-extendable: 1.0.1
    dev: true
    engines:
      node: '>=0.10.0'
    resolution:
      integrity: sha1-Jqcarwc7OfshJxcnRhMcJwQCjbg=
  /extend/3.0.2:
    resolution:
      integrity: sha512-fjquC59cD7CyW6urNXK0FBufkZcoiGG80wTuPujX590cB5Ttln20E2UB4S/WARVqhXffZl2LNgS+gQdPIIim/g==
  /extglob/2.0.4:
    dependencies:
      array-unique: 0.3.2
      define-property: 1.0.0
      expand-brackets: 2.1.4
      extend-shallow: 2.0.1
      fragment-cache: 0.2.1
      regex-not: 1.0.2
      snapdragon: 0.8.2
      to-regex: 3.0.2
    dev: true
    engines:
      node: '>=0.10.0'
    resolution:
      integrity: sha512-Nmb6QXkELsuBr24CJSkilo6UHHgbekK5UiZgfE6UHD3Eb27YC6oD+bhcT+tJ6cl8dmsgdQxnWlcry8ksBIBLpw==
  /extract-zip/2.0.1:
    dependencies:
      debug: 4.3.1
      get-stream: 5.2.0
      yauzl: 2.10.0
    dev: true
    engines:
      node: '>= 10.17.0'
    hasBin: true
    optionalDependencies:
      '@types/yauzl': 2.9.1
    resolution:
      integrity: sha512-GDhU9ntwuKyGXdZBUgTIe+vXnWj0fppUEtMDL0+idd5Sta8TGpHssn/eusA9mrPr9qNDym6SxAYZjNvCn/9RBg==
  /extsprintf/1.3.0:
    dev: true
    engines:
      '0': node >=0.6.0
    resolution:
      integrity: sha1-lpGEQOMEGnpBT4xS48V06zw+HgU=
  /fast-deep-equal/2.0.1:
    dev: true
    resolution:
      integrity: sha1-ewUhjd+WZ79/Nwv3/bLLFf3Qqkk=
  /fast-deep-equal/3.1.3:
    dev: true
    resolution:
      integrity: sha512-f3qQ9oQy9j2AhBe/H9VC91wLmKBCCU/gDOnKNAYG5hswO7BLKj09Hc5HYNz9cGI++xlpDCIgDaitVs03ATR84Q==
  /fast-glob/3.2.4:
    dependencies:
      '@nodelib/fs.stat': 2.0.4
      '@nodelib/fs.walk': 1.2.6
      glob-parent: 5.1.1
      merge2: 1.4.1
      micromatch: 4.0.2
      picomatch: 2.2.2
    engines:
      node: '>=8'
    resolution:
      integrity: sha512-kr/Oo6PX51265qeuCYsyGypiO5uJFgBS0jksyG7FUeCyQzNwYnzrNIMR1NXfkZXsMYXYLRAHgISHBz8gQcxKHQ==
  /fast-json-stable-stringify/2.1.0:
    dev: true
    resolution:
      integrity: sha512-lhd/wF+Lk98HZoTCtlVraHtfh5XYijIjalXck7saUtuanSDyLMxnHhSXEDJqHxD7msR8D0uCmqlkwjCV8xvwHw==
  /fast-levenshtein/2.0.6:
    dev: true
    resolution:
      integrity: sha1-PYpcZog6FqMMqGQ+hR8Zuqd5eRc=
  /fast-url-parser/1.1.3:
    dependencies:
      punycode: 1.4.1
    dev: true
    resolution:
      integrity: sha1-9K8+qfNNiicc9YrSs3WfQx8LMY0=
  /fastq/1.10.0:
    dependencies:
      reusify: 1.0.4
    resolution:
      integrity: sha512-NL2Qc5L3iQEsyYzweq7qfgy5OtXCmGzGvhElGEd/SoFWEMOEczNh5s5ocaF01HDetxz+p8ecjNPA6cZxxIHmzA==
  /fault/1.0.4:
    dependencies:
      format: 0.2.2
    dev: false
    resolution:
      integrity: sha512-CJ0HCB5tL5fYTEA7ToAq5+kTwd++Borf1/bifxd9iT70QcXr4MRrO3Llf8Ifs70q+SJcGHFtnIE/Nw6giCtECA==
  /fb-watchman/2.0.1:
    dependencies:
      bser: 2.1.1
    dev: true
    resolution:
      integrity: sha512-DkPJKQeY6kKwmuMretBhr7G6Vodr7bFwDYTXIkfG1gjvNpaxBTQV3PbXg6bR1c1UP4jPOX0jHUbbHANL9vRjVg==
  /fd-slicer/1.1.0:
    dependencies:
      pend: 1.2.0
    dev: true
    resolution:
      integrity: sha1-JcfInLH5B3+IkbvmHY85Dq4lbx4=
  /filename-reserved-regex/1.0.0:
    dev: true
    engines:
      node: '>=0.10.0'
    resolution:
      integrity: sha1-5hz4BfDeHJhFZ9A4bcXfUO5a9+Q=
  /filenamify-url/1.0.0:
    dependencies:
      filenamify: 1.2.1
      humanize-url: 1.0.1
    dev: true
    engines:
      node: '>=0.10.0'
    resolution:
      integrity: sha1-syvYExnvWGO3MHi+1Q9GpPeXX1A=
  /filenamify/1.2.1:
    dependencies:
      filename-reserved-regex: 1.0.0
      strip-outer: 1.0.1
      trim-repeated: 1.0.0
    dev: true
    engines:
      node: '>=0.10.0'
    resolution:
      integrity: sha1-qfL/0RxQO+0wABUCknI3jx8TZaU=
  /fill-range/4.0.0:
    dependencies:
      extend-shallow: 2.0.1
      is-number: 3.0.0
      repeat-string: 1.6.1
      to-regex-range: 2.1.1
    dev: true
    engines:
      node: '>=0.10.0'
    resolution:
      integrity: sha1-1USBHUKPmOsGpj3EAtJAPDKMOPc=
  /fill-range/7.0.1:
    dependencies:
      to-regex-range: 5.0.1
    engines:
      node: '>=8'
    resolution:
      integrity: sha512-qOo9F+dMUmC2Lcb4BbVvnKJxTPjCm+RRpe4gDuGrzkL7mEVl/djYSu2OdQ2Pa302N4oqkSg9ir6jaLWJ2USVpQ==
  /filter-obj/1.1.0:
    dev: false
    engines:
      node: '>=0.10.0'
    resolution:
      integrity: sha1-mzERErxsYSehbgFsbF1/GeCAXFs=
  /find-cache-dir/3.3.1:
    dependencies:
      commondir: 1.0.1
      make-dir: 3.1.0
      pkg-dir: 4.2.0
    dev: true
    engines:
      node: '>=8'
    resolution:
      integrity: sha512-t2GDMt3oGC/v+BMwzmllWDuJF/xcDtE5j/fCGbqDD7OLuJkj0cfh1YSA5VKPvwMeLFLNDBkwOKZ2X85jGLVftQ==
  /find-up/4.1.0:
    dependencies:
      locate-path: 5.0.0
      path-exists: 4.0.0
    engines:
      node: '>=8'
    resolution:
      integrity: sha512-PpOwAdQ/YlXQ2vj8a3h8IipDuYRi3wceVQQGYWxNINccq40Anw7BlsEXCMbt1Zt+OLA6Fq9suIpIWD0OsnISlw==
  /find-up/5.0.0:
    dependencies:
      locate-path: 6.0.0
      path-exists: 4.0.0
    dev: false
    engines:
      node: '>=10'
    resolution:
      integrity: sha512-78/PXT1wlLLDgTzDs7sjq9hzz0vXD+zn+7wypEe4fXQxCmdmqfGsEPQxmiCSQI3ajFV91bVSsvNtrJRiW6nGng==
  /for-in/1.0.2:
    dev: true
    engines:
      node: '>=0.10.0'
    resolution:
      integrity: sha1-gQaNKVqBQuwKxybG4iAMMPttXoA=
  /forever-agent/0.6.1:
    dev: true
    resolution:
      integrity: sha1-+8cfDEGt6zf5bFd60e1C2P2sypE=
  /form-data/2.3.3:
    dependencies:
      asynckit: 0.4.0
      combined-stream: 1.0.8
      mime-types: 2.1.27
    dev: true
    engines:
      node: '>= 0.12'
    resolution:
      integrity: sha512-1lLKB2Mu3aGP1Q/2eCOx0fNbRMe7XdwktwOruhfqqd0rIJWwN4Dh+E3hrPSlDCXnSR7UtZ1N38rVXm+6+MEhJQ==
  /format/0.2.2:
    dev: false
    engines:
      node: '>=0.4.x'
    resolution:
      integrity: sha1-1hcBB+nv3E7TDJ3DkBbflCtctYs=
  /fragment-cache/0.2.1:
    dependencies:
      map-cache: 0.2.2
    dev: true
    engines:
      node: '>=0.10.0'
    resolution:
      integrity: sha1-QpD60n8T6Jvn8zeZxrxaCr//DRk=
  /fs-extra/8.1.0:
    dependencies:
      graceful-fs: 4.2.4
      jsonfile: 4.0.0
      universalify: 0.1.2
    dev: true
    engines:
      node: '>=6 <7 || >=8'
    resolution:
      integrity: sha512-yhlQgA6mnOJUKOsRUFsgJdQCvkKhcz8tlZG5HBQfReYZy46OwLcY+Zia0mtdHsOo9y/hP+CxMN0TU9QxoOtG4g==
  /fs-extra/9.1.0:
    dependencies:
      at-least-node: 1.0.0
      graceful-fs: 4.2.6
      jsonfile: 6.1.0
      universalify: 2.0.0
    engines:
      node: '>=10'
    resolution:
      integrity: sha512-hcg3ZmepS30/7BSFqRvoo3DOMQu7IjqxO5nCDt+zM9XWjb33Wg7ziNT+Qvqbuc3+gWpzO02JubVyk2G4Zvo1OQ==
  /fs.realpath/1.0.0:
    resolution:
      integrity: sha1-FQStJSMVjKpA20onh8sBQRmU6k8=
  /fsevents/2.3.2:
    engines:
      node: ^8.16.0 || ^10.6.0 || >=11.0.0
    optional: true
    os:
      - darwin
    resolution:
      integrity: sha512-xiqMQR4xAeHTuB9uWm+fFRcIOgKBMiOBP+eXiyT7jsgVCq1bkVygt00oASowB7EdtpOHaaPgKt812P9ab+DDKA==
  /function-bind/1.1.1:
    resolution:
      integrity: sha512-yIovAzMX49sF8Yl58fSCWJ5svSLuaibPxXQJFLmBObTuCr0Mf1KiPopGM9NiFjiYBCbfaa2Fh6breQ6ANVTI0A==
  /generic-names/2.0.1:
    dependencies:
      loader-utils: 1.4.0
    resolution:
      integrity: sha512-kPCHWa1m9wGG/OwQpeweTwM/PYiQLrUIxXbt/P4Nic3LbGjCP0YwrALHW1uNLKZ0LIMg+RF+XRlj2ekT9ZlZAQ==
  /gensync/1.0.0-beta.2:
    engines:
      node: '>=6.9.0'
    resolution:
      integrity: sha512-3hN7NaskYvMDLQY55gnW3NQ+mesEAepTqlg+VEbj7zzqEMBVNhzcGYYeqFo/TlYz6eQiFcp1HcsCZO+nGgS8zg==
  /get-caller-file/2.0.5:
    dev: true
    engines:
      node: 6.* || 8.* || >= 10.*
    resolution:
      integrity: sha512-DyFP3BM/3YHTQOCUL/w0OZHR0lpKeGrxotcHWcqNEdnltqFwXVfhEBQ94eIo34AfQpo0rGki4cyIiftY06h2Fg==
  /get-intrinsic/1.0.2:
    dependencies:
      function-bind: 1.1.1
      has: 1.0.3
      has-symbols: 1.0.1
    resolution:
      integrity: sha512-aeX0vrFm21ILl3+JpFFRNe9aUvp6VFZb2/CTbgLb8j75kOhvoNYjt9d8KA/tJG4gSo8nzEDedRl0h7vDmBYRVg==
  /get-package-type/0.1.0:
    dev: true
    engines:
      node: '>=8.0.0'
    resolution:
      integrity: sha512-pjzuKtY64GYfWizNAJ0fr9VqttZkNiK2iS430LtIHzjBEr6bX8Am2zm4sW4Ro5wjWW5cAlRL1qAMTcXbjNAO2Q==
  /get-stream/3.0.0:
    dev: true
    engines:
      node: '>=4'
    resolution:
      integrity: sha1-jpQ9E1jcN1VQVOy+LtsFqhdO3hQ=
  /get-stream/4.1.0:
    dependencies:
      pump: 3.0.0
    dev: true
    engines:
      node: '>=6'
    resolution:
      integrity: sha512-GMat4EJ5161kIy2HevLlr4luNjBgvmj413KaQA7jt4V8B4RDsfpHk7WQ9GVqfYyyx8OS/L66Kox+rJRNklLK7w==
  /get-stream/5.2.0:
    dependencies:
      pump: 3.0.0
    dev: true
    engines:
      node: '>=8'
    resolution:
      integrity: sha512-nBF+F1rAZVCu/p7rjzgA+Yb4lfYXrpl7a6VmJrU8wF9I1CKvP/QwPNZHnOlwbTkY6dvtFIzFMSyQXbLoTQPRpA==
  /get-value/2.0.6:
    dev: true
    engines:
      node: '>=0.10.0'
    resolution:
      integrity: sha1-3BXKHGcjh8p2vTesCjlbogQqLCg=
  /getpass/0.1.7:
    dependencies:
      assert-plus: 1.0.0
    dev: true
    resolution:
      integrity: sha1-Xv+OPmhNVprkyysSgmBOi6YhSfo=
  /gh-pages/3.1.0:
    dependencies:
      async: 2.6.3
      commander: 2.20.3
      email-addresses: 3.1.0
      filenamify-url: 1.0.0
      find-cache-dir: 3.3.1
      fs-extra: 8.1.0
      globby: 6.1.0
    dev: true
    engines:
      node: '>=10'
    hasBin: true
    resolution:
      integrity: sha512-3b1rly9kuf3/dXsT8+ZxP0UhNLOo1CItj+3e31yUVcaph/yDsJ9RzD7JOw5o5zpBTJVQLlJAASNkUfepi9fe2w==
  /github-markdown-css/4.0.0:
    dev: false
    resolution:
      integrity: sha512-mH0bcIKv4XAN0mQVokfTdKo2OD5K8WJE9+lbMdM32/q0Ie5tXgVN/2o+zvToRMxSTUuiTRcLg5hzkFfOyBYreg==
  /github-slugger/1.3.0:
    dependencies:
      emoji-regex: 6.1.1
    dev: true
    resolution:
      integrity: sha512-gwJScWVNhFYSRDvURk/8yhcFBee6aFjye2a7Lhb2bUyRulpIoek9p0I9Kt7PT67d/nUlZbFu8L9RLiA0woQN8Q==
  /glob-parent/5.1.1:
    dependencies:
      is-glob: 4.0.1
    engines:
      node: '>= 6'
    resolution:
      integrity: sha512-FnI+VGOpnlGHWZxthPGR+QhR78fuiK0sNLkHQv+bL9fQi57lNNdquIbna/WrfROrolq8GK5Ek6BiMwqL/voRYQ==
  /glob/7.1.6:
    dependencies:
      fs.realpath: 1.0.0
      inflight: 1.0.6
      inherits: 2.0.4
      minimatch: 3.0.4
      once: 1.4.0
      path-is-absolute: 1.0.1
    resolution:
      integrity: sha512-LwaxwyZ72Lk7vZINtNNrywX0ZuLyStrdDtabefZKAY5ZGJhVtgdznluResxNmPitE0SAO+O26sWTHeKSI2wMBA==
  /globals/11.12.0:
    engines:
      node: '>=4'
    resolution:
      integrity: sha512-WOBp/EEGUiIsJSp7wcv/y6MO+lV9UoncWqxuFfm8eBwzWNgyfBd6Gz+IeKQ9jCmyhoH99g15M3T+QaVHFjizVA==
  /globby/11.0.2:
    dependencies:
      array-union: 2.1.0
      dir-glob: 3.0.1
      fast-glob: 3.2.4
      ignore: 5.1.8
      merge2: 1.4.1
      slash: 3.0.0
    engines:
      node: '>=10'
    resolution:
      integrity: sha512-2ZThXDvvV8fYFRVIxnrMQBipZQDr7MxKAmQK1vujaj9/7eF0efG7BPUKJ7jP7G5SLF37xKDXvO4S/KKLj/Z0og==
  /globby/6.1.0:
    dependencies:
      array-union: 1.0.2
      glob: 7.1.6
      object-assign: 4.1.1
      pify: 2.3.0
      pinkie-promise: 2.0.1
    dev: true
    engines:
      node: '>=0.10.0'
    resolution:
      integrity: sha1-9abXDoOV4hyFj7BInWTfAkJNUGw=
  /graceful-fs/4.2.4:
    dev: true
    resolution:
      integrity: sha512-WjKPNJF79dtJAVniUlGGWHYGz2jWxT6VhN/4m1NdkbZ2nOsEF+cI1Edgql5zCRhs/VsQYRvrXctxktVXZUkixw==
  /graceful-fs/4.2.6:
    resolution:
      integrity: sha512-nTnJ528pbqxYanhpDYsi4Rd8MAeaBA67+RZ10CM1m3bTAVFEDcd5AuA4a6W5YkGZ1iNXHzZz8T6TBKLeBuNriQ==
  /gray-matter/4.0.2:
    dependencies:
      js-yaml: 3.14.0
      kind-of: 6.0.3
      section-matter: 1.0.0
      strip-bom-string: 1.0.0
    dev: false
    engines:
      node: '>=6.0'
    resolution:
      integrity: sha512-7hB/+LxrOjq/dd8APlK0r24uL/67w7SkYnfwhNFwg/VDIGWGmduTDYf3WNstLW2fbbmRwrDGCVSJ2isuf2+4Hw==
  /growly/1.3.0:
    dev: true
    optional: true
    resolution:
      integrity: sha1-8QdIy+dq+WS3yWyTxrzCivEgwIE=
  /har-schema/2.0.0:
    dev: true
    engines:
      node: '>=4'
    resolution:
      integrity: sha1-qUwiJOvKwEeCoNkDVSHyRzW37JI=
  /har-validator/5.1.5:
    dependencies:
      ajv: 6.12.6
      har-schema: 2.0.0
    deprecated: this library is no longer supported
    dev: true
    engines:
      node: '>=6'
    resolution:
      integrity: sha512-nmT2T0lljbxdQZfspsno9hgrG3Uir6Ks5afism62poxqBM6sDnMEuPmzTq8XN0OEwqKLLdh1jQI3qyE66Nzb3w==
  /has-flag/3.0.0:
    engines:
      node: '>=4'
    resolution:
      integrity: sha1-tdRU3CGZriJWmfNGfloH87lVuv0=
  /has-flag/4.0.0:
    engines:
      node: '>=8'
    resolution:
      integrity: sha512-EykJT/Q1KjTWctppgIAgfSO0tKVuZUjhgMr17kqTumMl6Afv3EISleU7qZUzoXDFTAHTDC4NOoG/ZxU3EvlMPQ==
  /has-symbols/1.0.1:
    engines:
      node: '>= 0.4'
    resolution:
      integrity: sha512-PLcsoqu++dmEIZB+6totNFKq/7Do+Z0u4oT0zKOJNl3lYK6vGwwu2hjHs+68OEZbTjiUE9bgOABXbP/GvrS0Kg==
  /has-value/0.3.1:
    dependencies:
      get-value: 2.0.6
      has-values: 0.1.4
      isobject: 2.1.0
    dev: true
    engines:
      node: '>=0.10.0'
    resolution:
      integrity: sha1-ex9YutpiyoJ+wKIHgCVlSEWZXh8=
  /has-value/1.0.0:
    dependencies:
      get-value: 2.0.6
      has-values: 1.0.0
      isobject: 3.0.1
    dev: true
    engines:
      node: '>=0.10.0'
    resolution:
      integrity: sha1-GLKB2lhbHFxR3vJMkw7SmgvmsXc=
  /has-values/0.1.4:
    dev: true
    engines:
      node: '>=0.10.0'
    resolution:
      integrity: sha1-bWHeldkd/Km5oCCJrThL/49it3E=
  /has-values/1.0.0:
    dependencies:
      is-number: 3.0.0
      kind-of: 4.0.0
    dev: true
    engines:
      node: '>=0.10.0'
    resolution:
      integrity: sha1-lbC2P+whRmGab+V/51Yo1aOe/k8=
  /has/1.0.3:
    dependencies:
      function-bind: 1.1.1
    engines:
      node: '>= 0.4.0'
    resolution:
      integrity: sha512-f2dvO0VU6Oej7RkWJGrehjbzMAjFp5/VKPp5tTpWIV4JHHZK1/BxbFRtf/siA2SWTe09caDmVtYYzWEIbBS4zw==
  /hast-to-hyperscript/9.0.1:
    dependencies:
      '@types/unist': 2.0.3
      comma-separated-tokens: 1.0.8
      property-information: 5.6.0
      space-separated-tokens: 1.1.5
      style-to-object: 0.3.0
      unist-util-is: 4.0.4
      web-namespaces: 1.1.4
    dev: false
    resolution:
      integrity: sha512-zQgLKqF+O2F72S1aa4y2ivxzSlko3MAvxkwG8ehGmNiqd98BIN3JM1rAJPmplEyLmGLO2QZYJtIneOSZ2YbJuA==
  /hast-util-from-parse5/6.0.1:
    dependencies:
      '@types/parse5': 5.0.3
      hastscript: 6.0.0
      property-information: 5.6.0
      vfile: 4.2.1
      vfile-location: 3.2.0
      web-namespaces: 1.1.4
    dev: false
    resolution:
      integrity: sha512-jeJUWiN5pSxW12Rh01smtVkZgZr33wBokLzKLwinYOUfSzm1Nl/c3GUGebDyOKjdsRgMvoVbV0VpAcpjF4NrJA==
  /hast-util-parse-selector/2.2.5:
    dev: false
    resolution:
      integrity: sha512-7j6mrk/qqkSehsM92wQjdIgWM2/BW61u/53G6xmC8i1OmEdKLHbk419QKQUjz6LglWsfqoiHmyMRkP1BGjecNQ==
  /hast-util-raw/6.0.1:
    dependencies:
      '@types/hast': 2.3.1
      hast-util-from-parse5: 6.0.1
      hast-util-to-parse5: 6.0.0
      html-void-elements: 1.0.5
      parse5: 6.0.1
      unist-util-position: 3.1.0
      vfile: 4.2.1
      web-namespaces: 1.1.4
      xtend: 4.0.2
      zwitch: 1.0.5
    dev: false
    resolution:
      integrity: sha512-ZMuiYA+UF7BXBtsTBNcLBF5HzXzkyE6MLzJnL605LKE8GJylNjGc4jjxazAHUtcwT5/CEt6afRKViYB4X66dig==
  /hast-util-to-parse5/6.0.0:
    dependencies:
      hast-to-hyperscript: 9.0.1
      property-information: 5.6.0
      web-namespaces: 1.1.4
      xtend: 4.0.2
      zwitch: 1.0.5
    dev: false
    resolution:
      integrity: sha512-Lu5m6Lgm/fWuz8eWnrKezHtVY83JeRGaNQ2kn9aJgqaxvVkFCZQBEhgodZUDUvoodgyROHDb3r5IxAEdl6suJQ==
  /hastscript/6.0.0:
    dependencies:
      '@types/hast': 2.3.1
      comma-separated-tokens: 1.0.8
      hast-util-parse-selector: 2.2.5
      property-information: 5.6.0
      space-separated-tokens: 1.1.5
    dev: false
    resolution:
      integrity: sha512-nDM6bvd7lIqDUiYEiu5Sl/+6ReP0BMk/2f4U/Rooccxkj0P5nm+acM5PrGJ/t5I8qPGiqZSE6hVAwZEdZIvP4w==
  /hex-color-regex/1.1.0:
    resolution:
      integrity: sha512-l9sfDFsuqtOqKDsQdqrMRk0U85RZc0RtOR9yPI7mRVOa4FsR/BVnZ0shmQRM96Ji99kYZP/7hn1cedc1+ApsTQ==
  /history/4.10.1:
    dependencies:
      '@babel/runtime': 7.10.5
      loose-envify: 1.4.0
      resolve-pathname: 3.0.0
      tiny-invariant: 1.1.0
      tiny-warning: 1.0.3
      value-equal: 1.0.1
    dev: false
    resolution:
      integrity: sha512-36nwAD620w12kuzPAsyINPWJqlNbij+hpK1k9XRloDtym8mxzGYl2c17LnV6IAGB2Dmg4tEa7G7DlawS0+qjew==
  /hoist-non-react-statics/2.5.5:
    dev: true
    resolution:
      integrity: sha512-rqcy4pJo55FTTLWt+bU8ukscqHeE/e9KWvsOW2b/a3afxQZhwkQdT1rPPCJ0rYXdj4vNcasY8zHTH+jF/qStxw==
  /hoist-non-react-statics/3.3.2:
    dependencies:
      react-is: 16.13.1
    resolution:
      integrity: sha512-/gGivxi8JPKWNm/W0jSmzcMPpfpPLc3dY/6GxhX2hQ9iGj3aDfklV4ET7NjKpSinLpJ5vafa9iiGIEZg10SfBw==
  /hosted-git-info/2.8.8:
    resolution:
      integrity: sha512-f/wzC2QaWBs7t9IYqB4T3sR1xviIViXJRJTWBlx2Gf3g0Xi5vI7Yy4koXQ1c9OYDGHN9sBy1DQ2AB8fqZBWhUg==
  /hosted-git-info/3.0.8:
    dependencies:
      lru-cache: 6.0.0
    dev: true
    engines:
      node: '>=10'
    resolution:
      integrity: sha512-aXpmwoOhRBrw6X3j0h5RloK4x1OzsxMPyxqIHyNfSe2pypkVTZFpEiRoSipPEPlMrh0HW/XsjkJ5WgnCirpNUw==
  /hsl-regex/1.0.0:
    resolution:
      integrity: sha1-1JMwx4ntgZ4nakwNJy3/owsY/m4=
  /hsla-regex/1.0.0:
    resolution:
      integrity: sha1-wc56MWjIxmFAM6S194d/OyJfnDg=
  /html-comment-regex/1.1.2:
    resolution:
      integrity: sha512-P+M65QY2JQ5Y0G9KKdlDpo0zK+/OHptU5AaBwUfAIDJZk1MYf32Frm84EcOytfJE0t5JvkAnKlmjsXDnWzCJmQ==
  /html-encoding-sniffer/2.0.1:
    dependencies:
      whatwg-encoding: 1.0.5
    dev: true
    engines:
      node: '>=10'
    resolution:
      integrity: sha512-D5JbOMBIR/TVZkubHT+OyT2705QvogUW4IBn6nHd756OwieSF9aDYFj4dv6HHEVGYbHaLETa3WggZYWWMyy3ZQ==
  /html-escaper/2.0.2:
    dev: true
    resolution:
      integrity: sha512-H2iMtd0I4Mt5eYiapRdIDjp+XzelXQ0tFE4JS7YFwFevXXMmOp9myNrUvCg0D6ws8iqkRPBfKHgbwig1SmlLfg==
  /html-void-elements/1.0.5:
    dev: false
    resolution:
      integrity: sha512-uE/TxKuyNIcx44cIWnjr/rfIATDH7ZaOMmstu0CwhFG1Dunhlp4OC6/NMbhiwoq5BpW0ubi303qnEk/PZj614w==
  /http-signature/1.2.0:
    dependencies:
      assert-plus: 1.0.0
      jsprim: 1.4.1
      sshpk: 1.16.1
    dev: true
    engines:
      node: '>=0.8'
      npm: '>=1.3.7'
    resolution:
      integrity: sha1-muzZJRFHcvPZW2WmCruPfBj7rOE=
  /https-proxy-agent/5.0.0:
    dependencies:
      agent-base: 6.0.2
      debug: 4.3.1
    dev: true
    engines:
      node: '>= 6'
    resolution:
      integrity: sha512-EkYm5BcKUGiduxzSt3Eppko+PiNWNEpa4ySk9vTC6wDsQJW9rHSa+UhGNJoRYp7bz6Ht1eaRIa6QaJqO5rCFbA==
  /human-signals/1.1.1:
    dev: true
    engines:
      node: '>=8.12.0'
    resolution:
      integrity: sha512-SEQu7vl8KjNL2eoGBLF3+wAjpsNfA9XMlXAYj/3EdaNfAlxKthD1xjEQfGOUhllCGGJVNY34bRr6lPINhNjyZw==
  /humanize-url/1.0.1:
    dependencies:
      normalize-url: 1.9.1
      strip-url-auth: 1.0.1
    dev: true
    engines:
      node: '>=0.10.0'
    resolution:
      integrity: sha1-9KuZ4NKIF0yk4eUEB8VfuuRk7/8=
  /iconv-lite/0.4.24:
    dependencies:
      safer-buffer: 2.1.2
    dev: true
    engines:
      node: '>=0.10.0'
    resolution:
      integrity: sha512-v3MXnZAcvnywkTUEZomIActle7RXXeedOR31wwl7VlyoXO4Qi9arvSenNQWne1TcRwhCL1HwLI21bEqdpj8/rA==
  /icss-replace-symbols/1.1.0:
    resolution:
      integrity: sha1-Bupvg2ead0njhs/h/oEq5dsiPe0=
  /icss-utils/5.1.0:
    engines:
      node: ^10 || ^12 || >= 14
    peerDependencies:
      postcss: ^8.1.0
    resolution:
      integrity: sha512-soFhflCVWLfRNOPU3iv5Z9VUdT44xFRbzjLsEzSr5AQmgqPMTHdU3PMT1Cf1ssx8fLNJDA1juftYl+PUcv3MqA==
  /ieee754/1.2.1:
    dev: false
    resolution:
      integrity: sha512-dcyqhDvX1C46lXZcVqCpK+FtMRQVdIMN6/Df5js2zouUsqG7I6sFxitIC+7KYK29KdXOLHdu9zL4sFnoVQnqaA==
  /ignore/5.1.8:
    engines:
      node: '>= 4'
    resolution:
      integrity: sha512-BMpfD7PpiETpBl/A6S498BaIJ6Y/ABT93ETbby2fP00v4EbvPBXWEoaR1UBPKs3iR53pJY7EtZk5KACI57i1Uw==
  /import-cwd/3.0.0:
    dependencies:
      import-from: 3.0.0
    engines:
      node: '>=8'
    resolution:
      integrity: sha512-4pnzH16plW+hgvRECbDWpQl3cqtvSofHWh44met7ESfZ8UZOWWddm8hEyDTqREJ9RbYHY8gi8DqmaelApoOGMg==
  /import-fresh/2.0.0:
    dependencies:
      caller-path: 2.0.0
      resolve-from: 3.0.0
    engines:
      node: '>=4'
    resolution:
      integrity: sha1-2BNVwVYS04bGH53dOSLUMEgipUY=
  /import-fresh/3.3.0:
    dependencies:
      parent-module: 1.0.1
      resolve-from: 4.0.0
    engines:
      node: '>=6'
    resolution:
      integrity: sha512-veYYhQa+D1QBKznvhUHxb8faxlrwUnxseDAbAp457E0wLNio2bOSKnjYDhMj+YiAq61xrMGhQk9iXVk5FzgQMw==
  /import-from/3.0.0:
    dependencies:
      resolve-from: 5.0.0
    engines:
      node: '>=8'
    resolution:
      integrity: sha512-CiuXOFFSzkU5x/CR0+z7T91Iht4CXgfCxVOFRhh2Zyhg5wOpWvvDLQUsWl+gcN+QscYBjez8hDCt85O7RLDttQ==
  /import-local/3.0.2:
    dependencies:
      pkg-dir: 4.2.0
      resolve-cwd: 3.0.0
    dev: true
    engines:
      node: '>=8'
    hasBin: true
    resolution:
      integrity: sha512-vjL3+w0oulAVZ0hBHnxa/Nm5TAurf9YLQJDhqRZyqb+VKGOB6LU8t9H1Nr5CIo16vh9XfJTOoHwU0B71S557gA==
  /imurmurhash/0.1.4:
    dev: true
    engines:
      node: '>=0.8.19'
    resolution:
      integrity: sha1-khi5srkoojixPcT7a21XbyMUU+o=
  /indexes-of/1.0.1:
    resolution:
      integrity: sha1-8w9xbI4r00bHtn0985FVZqfAVgc=
  /inflight/1.0.6:
    dependencies:
      once: 1.4.0
      wrappy: 1.0.2
    resolution:
      integrity: sha1-Sb1jMdfQLQwJvJEKEHW6gWW1bfk=
  /inherits/2.0.4:
    resolution:
      integrity: sha512-k/vGaX4/Yla3WzyMCvTQOXYeIHvqOKtnqBduzTHpzpQZzAskKMhZ2K+EnBiSM9zGSoIFeMpXKxa4dYeZIQqewQ==
  /ini/1.3.5:
    dev: true
    resolution:
      integrity: sha512-RZY5huIKCMRWDUqZlEi72f/lmXKMvuszcMBduliQ3nnWbx9X/ZBQO7DijMEYS9EhHBb2qacRUMtC7svLwe0lcw==
  /inline-style-parser/0.1.1:
    dev: false
    resolution:
      integrity: sha512-7NXolsK4CAS5+xvdj5OMMbI962hU/wvwoxk+LWR9Ek9bVtyuuYScDN6eS0rUm6TxApFpw7CX1o4uJzcd4AyD3Q==
  /insert-css/2.0.0:
    dev: true
    resolution:
      integrity: sha1-610Ql7dUL0x56jBg067gfQU4gPQ=
  /ip-regex/2.1.0:
    dev: true
    engines:
      node: '>=4'
    resolution:
      integrity: sha1-+ni/XS5pE8kRzp+BnuUUa7bYROk=
  /is-absolute-url/2.1.0:
    engines:
      node: '>=0.10.0'
    resolution:
      integrity: sha1-UFMN+4T8yap9vnhS6Do3uTufKqY=
  /is-accessor-descriptor/0.1.6:
    dependencies:
      kind-of: 3.2.2
    dev: true
    engines:
      node: '>=0.10.0'
    resolution:
      integrity: sha1-qeEss66Nh2cn7u84Q/igiXtcmNY=
  /is-accessor-descriptor/1.0.0:
    dependencies:
      kind-of: 6.0.3
    dev: true
    engines:
      node: '>=0.10.0'
    resolution:
      integrity: sha512-m5hnHTkcVsPfqx3AKlyttIPb7J+XykHvJP2B9bZDjlhLIoEq4XoK64Vg7boZlVWYK6LUY94dYPEE7Lh0ZkZKcQ==
  /is-alphabetical/1.0.4:
    dev: false
    resolution:
      integrity: sha512-DwzsA04LQ10FHTZuL0/grVDk4rFoVH1pjAToYwBrHSxcrBIGQuXrQMtD5U1b0U2XVgKZCTLLP8u2Qxqhy3l2Vg==
  /is-alphanumerical/1.0.4:
    dependencies:
      is-alphabetical: 1.0.4
      is-decimal: 1.0.4
    dev: false
    resolution:
      integrity: sha512-UzoZUr+XfVz3t3v4KyGEniVL9BDRoQtY7tOyrRybkVNjDFWyo1yhXNGrrBTQxp3ib9BLAWs7k2YKBQsFRkZG9A==
  /is-arrayish/0.2.1:
    resolution:
      integrity: sha1-d8mYQFJ6qOyxqLppe4BkWnqSap0=
  /is-arrayish/0.3.2:
    resolution:
      integrity: sha512-eVRqCvVlZbuw3GrM63ovNSNAeA1K16kaR/LRY/92w0zxQ5/1YzwblUX652i4Xs9RwAGjW9d9y6X88t8OaAJfWQ==
  /is-binary-path/2.1.0:
    dependencies:
      binary-extensions: 2.2.0
    dev: true
    engines:
      node: '>=8'
    resolution:
      integrity: sha512-ZMERYes6pDydyuGidse7OsHxtbI7WVeUEozgR/g7rd0xUimYNlvZRE/K2MgZTjWy725IfelLeVcEM97mmtRGXw==
  /is-buffer/1.1.6:
    dev: true
    resolution:
      integrity: sha512-NcdALwpXkTm5Zvvbk7owOUSvVvBKDgKP5/ewfXEznmQFfs4ZRmanOeKBTjRVjka3QFoN6XJ+9F3USqfHqTaU5w==
  /is-buffer/2.0.5:
    dev: false
    engines:
      node: '>=4'
    resolution:
      integrity: sha512-i2R6zNFDwgEHJyQUtJEk0XFi1i0dPFn/oqjK3/vPCcDeJvW5NQ83V8QbicfF1SupOaB0h8ntgBC2YiE7dfyctQ==
  /is-callable/1.2.2:
    engines:
      node: '>= 0.4'
    resolution:
      integrity: sha512-dnMqspv5nU3LoewK2N/y7KLtxtakvTuaCsU9FU50/QDmdbHNy/4/JuRtMHqRU22o3q+W89YQndQEeCVwK+3qrA==
  /is-ci/2.0.0:
    dependencies:
      ci-info: 2.0.0
    dev: true
    hasBin: true
    resolution:
      integrity: sha512-YfJT7rkpQB0updsdHLGWrvhBJfcfzNNawYDNIyQXJz0IViGf75O8EBPKSdvw2rF+LGCsX4FZ8tcr3b19LcZq4w==
  /is-color-stop/1.1.0:
    dependencies:
      css-color-names: 0.0.4
      hex-color-regex: 1.1.0
      hsl-regex: 1.0.0
      hsla-regex: 1.0.0
      rgb-regex: 1.0.1
      rgba-regex: 1.0.0
    resolution:
      integrity: sha1-z/9HGu5N1cnhWFmPvhKWe1za00U=
  /is-core-module/2.2.0:
    dependencies:
      has: 1.0.3
    resolution:
      integrity: sha512-XRAfAdyyY5F5cOXn7hYQDqh2Xmii+DEfIcQGxK/uNwMHhIkPWO0g8msXcbzLe+MpGoR951MlqM/2iIlU4vKDdQ==
  /is-data-descriptor/0.1.4:
    dependencies:
      kind-of: 3.2.2
    dev: true
    engines:
      node: '>=0.10.0'
    resolution:
      integrity: sha1-C17mSDiOLIYCgueT8YVv7D8wG1Y=
  /is-data-descriptor/1.0.0:
    dependencies:
      kind-of: 6.0.3
    dev: true
    engines:
      node: '>=0.10.0'
    resolution:
      integrity: sha512-jbRXy1FmtAoCjQkVmIVYwuuqDFUbaOeDjmed1tOGPrsMhtJA4rD9tkgA0F1qJ3gRFRXcHYVkdeaP50Q5rE/jLQ==
  /is-date-object/1.0.2:
    engines:
      node: '>= 0.4'
    resolution:
      integrity: sha512-USlDT524woQ08aoZFzh3/Z6ch9Y/EWXEHQ/AaRN0SkKq4t2Jw2R2339tSXmwuVoY7LLlBCbOIlx2myP/L5zk0g==
  /is-decimal/1.0.4:
    dev: false
    resolution:
      integrity: sha512-RGdriMmQQvZ2aqaQq3awNA6dCGtKpiDFcOzrTWrDAT2MiWrKQVPmxLGHl7Y2nNu6led0kEyoX0enY0qXYsv9zw==
  /is-descriptor/0.1.6:
    dependencies:
      is-accessor-descriptor: 0.1.6
      is-data-descriptor: 0.1.4
      kind-of: 5.1.0
    dev: true
    engines:
      node: '>=0.10.0'
    resolution:
      integrity: sha512-avDYr0SB3DwO9zsMov0gKCESFYqCnE4hq/4z3TdUlukEy5t9C0YRq7HLrsN52NAcqXKaepeCD0n+B0arnVG3Hg==
  /is-descriptor/1.0.2:
    dependencies:
      is-accessor-descriptor: 1.0.0
      is-data-descriptor: 1.0.0
      kind-of: 6.0.3
    dev: true
    engines:
      node: '>=0.10.0'
    resolution:
      integrity: sha512-2eis5WqQGV7peooDyLmNEPUrps9+SXX5c9pL3xEB+4e9HnGuDa7mB7kHxHw4CbqS9k1T2hOH3miL8n8WtiYVtg==
  /is-directory/0.3.1:
    engines:
      node: '>=0.10.0'
    resolution:
      integrity: sha1-YTObbyR1/Hcv2cnYP1yFddwVSuE=
  /is-docker/2.1.1:
    dev: true
    engines:
      node: '>=8'
    hasBin: true
    optional: true
    resolution:
      integrity: sha512-ZOoqiXfEwtGknTiuDEy8pN2CfE3TxMHprvNer1mXiqwkOT77Rw3YVrUQ52EqAOU3QAWDQ+bQdx7HJzrv7LS2Hw==
  /is-extendable/0.1.1:
    engines:
      node: '>=0.10.0'
    resolution:
      integrity: sha1-YrEQ4omkcUGOPsNqYX1HLjAd/Ik=
  /is-extendable/1.0.1:
    dependencies:
      is-plain-object: 2.0.4
    dev: true
    engines:
      node: '>=0.10.0'
    resolution:
      integrity: sha512-arnXMxT1hhoKo9k1LZdmlNyJdDDfy2v0fXjFlmok4+i8ul/6WlbVge9bhM74OpNPQPMGUToDtz+KXa1PneJxOA==
  /is-extglob/2.1.1:
    engines:
      node: '>=0.10.0'
    resolution:
      integrity: sha1-qIwCU1eR8C7TfHahueqXc8gz+MI=
  /is-fullwidth-code-point/2.0.0:
    dev: true
    engines:
      node: '>=4'
    resolution:
      integrity: sha1-o7MKXE8ZkYMWeqq5O+764937ZU8=
  /is-fullwidth-code-point/3.0.0:
    dev: true
    engines:
      node: '>=8'
    resolution:
      integrity: sha512-zymm5+u+sCsSWyD9qNaejV3DFvhCKclKdizYaJUuHA83RLjb7nSuGnddCHGv0hk+KY7BMAlsWeK4Ueg6EV6XQg==
  /is-generator-fn/2.1.0:
    dev: true
    engines:
      node: '>=6'
    resolution:
      integrity: sha512-cTIB4yPYL/Grw0EaSzASzg6bBy9gqCofvWN8okThAYIxKJZC+udlRAmGbM0XLeniEJSs8uEgHPGuHSe1XsOLSQ==
  /is-glob/4.0.1:
    dependencies:
      is-extglob: 2.1.1
    engines:
      node: '>=0.10.0'
    resolution:
      integrity: sha512-5G0tKtBTFImOqDnLB2hG6Bp2qcKEFduo4tZu9MT/H6NQv/ghhy30o55ufafxJ/LdH79LLs2Kfrn85TLKyA7BUg==
  /is-hexadecimal/1.0.4:
    dev: false
    resolution:
      integrity: sha512-gyPJuv83bHMpocVYoqof5VDiZveEoGoFL8m3BXNb2VW8Xs+rz9kqO8LOQ5DH6EsuvilT1ApazU0pyl+ytbPtlw==
  /is-interactive/1.0.0:
    dev: false
    engines:
      node: '>=8'
    resolution:
      integrity: sha512-2HvIEKRoqS62guEC+qBjpvRubdX910WCMuJTZ+I9yvqKU2/12eSL549HMwtabb4oupdj2sMP50k+XJfB/8JE6w==
  /is-module/1.0.0:
    dev: true
    resolution:
      integrity: sha1-Mlj7afeMFNW4FdZkM2tM/7ZEFZE=
  /is-negative-zero/2.0.1:
    engines:
      node: '>= 0.4'
    resolution:
      integrity: sha512-2z6JzQvZRa9A2Y7xC6dQQm4FSTSTNWjKIYYTt4246eMTJmIo0Q+ZyOsU66X8lxK1AbB92dFeglPLrhwpeRKO6w==
  /is-number/3.0.0:
    dependencies:
      kind-of: 3.2.2
    dev: true
    engines:
      node: '>=0.10.0'
    resolution:
      integrity: sha1-JP1iAaR4LPUFYcgQJ2r8fRLXEZU=
  /is-number/7.0.0:
    engines:
      node: '>=0.12.0'
    resolution:
      integrity: sha512-41Cifkg6e8TylSpdtTpeLVMqvSBEVzTttHvERD741+pnZ8ANv0004MRL43QKPDlK9cGvNp6NZWZUBlbGXYxxng==
  /is-obj/2.0.0:
    engines:
      node: '>=8'
    resolution:
      integrity: sha512-drqDG3cbczxxEJRoOXcOjtdp1J/lyp1mNn0xaznRs8+muBhgQcrnbspox5X5fOw0HnMnbfDzvnEMEtqDEJEo8w==
  /is-plain-obj/1.1.0:
    dev: true
    engines:
      node: '>=0.10.0'
    resolution:
      integrity: sha1-caUMhCnfync8kqOQpKA7OfzVHT4=
  /is-plain-obj/2.1.0:
    engines:
      node: '>=8'
    resolution:
      integrity: sha512-YWnfyRwxL/+SsrWYfOpUtz5b3YD+nyfkHvjbcanzk8zgyO4ASD67uVMRt8k5bM4lLMDnXfriRhOpemw+NfT1eA==
  /is-plain-object/2.0.4:
    dependencies:
      isobject: 3.0.1
    dev: true
    engines:
      node: '>=0.10.0'
    resolution:
      integrity: sha512-h5PpgXkWitc38BBMYawTYMWJHFZJVnBquFE57xFpjB8pJFiF6gZ+bU+WyI/yqXiFR5mdLsgYNaPe8uao6Uv9Og==
  /is-potential-custom-element-name/1.0.0:
    dev: true
    resolution:
      integrity: sha1-DFLlS8yjkbssSUsh6GJtczbG45c=
  /is-reference/1.2.1:
    dependencies:
      '@types/estree': 0.0.46
    dev: true
    resolution:
      integrity: sha512-U82MsXXiFIrjCK4otLT+o2NA2Cd2g5MLoOVXUZjIOhLurrRxpEXzI8O0KZHr3IjLvlAH1kTPYSuqer5T9ZVBKQ==
  /is-regex/1.1.1:
    dependencies:
      has-symbols: 1.0.1
    engines:
      node: '>= 0.4'
    resolution:
      integrity: sha512-1+QkEcxiLlB7VEyFtyBg94e08OAsvq7FUBgApTq/w2ymCLyKJgDPsybBENVtA7XCQEgEXxKPonG+mvYRxh/LIg==
  /is-resolvable/1.1.0:
    resolution:
      integrity: sha512-qgDYXFSR5WvEfuS5dMj6oTMEbrrSaM0CrFk2Yiq/gXnBvD9pMa2jGXxyhGLfvhZpuMZe18CJpFxAt3CRs42NMg==
  /is-stream/1.1.0:
    dev: true
    engines:
      node: '>=0.10.0'
    resolution:
      integrity: sha1-EtSj3U5o4Lec6428hBc66A2RykQ=
  /is-stream/2.0.0:
    dev: true
    engines:
      node: '>=8'
    resolution:
      integrity: sha512-XCoy+WlUr7d1+Z8GgSuXmpuUFC9fOhRXglJMx+dwLKTkL44Cjd4W1Z5P+BQZpr+cR93aGP4S/s7Ftw6Nd/kiEw==
  /is-subdir/1.2.0:
    dependencies:
      better-path-resolve: 1.0.0
    dev: true
    engines:
      node: '>=4'
    resolution:
      integrity: sha512-2AT6j+gXe/1ueqbW6fLZJiIw3F8iXGJtt0yDrZaBhAZEG1raiTxKWU+IPqMCzQAXOUCKdA4UDMgacKH25XG2Cw==
  /is-svg/3.0.0:
    dependencies:
      html-comment-regex: 1.1.2
    engines:
      node: '>=4'
    resolution:
      integrity: sha512-gi4iHK53LR2ujhLVVj+37Ykh9GLqYHX6JOVXbLAucaG/Cqw9xwdFOjDM2qeifLs1sF1npXXFvDu0r5HNgCMrzQ==
  /is-symbol/1.0.3:
    dependencies:
      has-symbols: 1.0.1
    engines:
      node: '>= 0.4'
    resolution:
      integrity: sha512-OwijhaRSgqvhm/0ZdAcXNZt9lYdKFpcRDT5ULUuYXPoT794UNOdU+gpT6Rzo7b4V2HUl/op6GqY894AZwv9faQ==
  /is-typedarray/1.0.0:
    dev: true
    resolution:
      integrity: sha1-5HnICFjfDBsR3dppQPlgEfzaSpo=
  /is-whitespace-character/1.0.4:
    dev: false
    resolution:
      integrity: sha512-SDweEzfIZM0SJV0EUga669UTKlmL0Pq8Lno0QDQsPnvECB3IM2aP0gdx5TrU0A01MAPfViaZiI2V1QMZLaKK5w==
  /is-windows/1.0.2:
    dev: true
    engines:
      node: '>=0.10.0'
    resolution:
      integrity: sha512-eXK1UInq2bPmjyX6e3VHIzMLobc4J94i4AWn+Hpq3OU5KkrRC96OAcR3PRJ/pGu6m8TRnBHP9dkXQVsT/COVIA==
  /is-word-character/1.0.4:
    dev: false
    resolution:
      integrity: sha512-5SMO8RVennx3nZrqtKwCGyyetPE9VDba5ugvKLaD4KopPG5kR4mQ7tNt/r7feL5yt5h3lpuBbIUmCOG2eSzXHA==
  /is-wsl/2.2.0:
    dependencies:
      is-docker: 2.1.1
    dev: true
    engines:
      node: '>=8'
    optional: true
    resolution:
      integrity: sha512-fKzAra0rGJUUBwGBgNkHZuToZcn+TtXHpeCgmkMJMMYx1sQDYaCSyjJBSCa2nH1DGm7s3n1oBnohoVTBaN7Lww==
  /isarray/0.0.1:
    dev: false
    resolution:
      integrity: sha1-ihis/Kmo9Bd+Cav8YDiTmwXR7t8=
  /isarray/1.0.0:
    dev: true
    resolution:
      integrity: sha1-u5NdSFgsuhaMBoNJV6VKPgcSTxE=
  /isexe/2.0.0:
    dev: true
    resolution:
      integrity: sha1-6PvzdNxVb/iUehDcsFctYz8s+hA=
  /isobject/2.1.0:
    dependencies:
      isarray: 1.0.0
    dev: true
    engines:
<<<<<<< HEAD
      node: '>=0.10.0'
=======
      node: '>= 10.14.2'
    resolution:
      integrity: sha512-RDZ4Iz3QbtRWycd8bUEPxQsTlYazfYn/h5R65Fc6gOfwozFhoImx+affzky/FFBuqISPTqjXomoIGJVKBWoo0w==
  /jotai/0.15.1_react@17.0.1:
    dependencies:
      react: 17.0.1
    dev: false
    peerDependencies:
      immer: '*'
      optics-ts: '*'
      react: '>=16.8'
      react-query: '*'
      xstate: '*'
    peerDependenciesMeta:
      immer:
        optional: true
      optics-ts:
        optional: true
      react-query:
        optional: true
      xstate:
        optional: true
    resolution:
      integrity: sha512-ffC+CGYLyV6CiWZ2Pm2XcySzH3+AhaIdGN2LTmpOrbFQqH+JBPHQTRqw0G9ys7/6xhzhWDvBASigTaQQGEBubA==
  /js-tokens/4.0.0:
    resolution:
      integrity: sha512-RdJUflcE3cUzKiMqQgsCu06FPu9UdIJO0beYbPhHN4k6apgJtifcoCtT9bcxOpYBtpD2kCM6Sbzg4CausW/PKQ==
  /js-yaml/3.14.0:
    dependencies:
      argparse: 1.0.10
      esprima: 4.0.1
    dev: false
    hasBin: true
    resolution:
      integrity: sha512-/4IbIeHcD9VMHFqDR/gQ7EdZdLimOvW2DdcxFjdyyZ9NsbS+ccrXqVWDtab/lRl5AlUqmpBx8EhPaWR+OtY17A==
  /js-yaml/3.14.1:
    dependencies:
      argparse: 1.0.10
      esprima: 4.0.1
    hasBin: true
    resolution:
      integrity: sha512-okMH7OXXJ7YrN9Ok3/SXrnu4iX9yOk+25nqX4imS2npuvTYDmo/QEZoqwZkYaIDk3jVvBOTOIEgEhaLOynBS9g==
  /jsesc/0.5.0:
    dev: false
    hasBin: true
>>>>>>> 969a2349
    resolution:
      integrity: sha1-8GVWEJaj8dou9GJy+BXIQNh+DIk=
  /isobject/3.0.1:
    dev: true
    engines:
      node: '>=0.10.0'
    resolution:
      integrity: sha1-TkMekrEalzFjaqH5yNHMvP2reN8=
  /isstream/0.1.2:
    dev: true
    resolution:
      integrity: sha1-R+Y/evVa+m+S4VAOaQ64uFKcCZo=
  /istanbul-lib-coverage/3.0.0:
    dev: true
    engines:
      node: '>=8'
    resolution:
      integrity: sha512-UiUIqxMgRDET6eR+o5HbfRYP1l0hqkWOs7vNxC/mggutCMUIhWMm8gAHb8tHlyfD3/l6rlgNA5cKdDzEAf6hEg==
  /istanbul-lib-instrument/4.0.3:
    dependencies:
      '@babel/core': 7.12.17
      '@istanbuljs/schema': 0.1.3
      istanbul-lib-coverage: 3.0.0
      semver: 6.3.0
    dev: true
    engines:
      node: '>=8'
    resolution:
      integrity: sha512-BXgQl9kf4WTCPCCpmFGoJkz/+uhvm7h7PFKUYxh7qarQd3ER33vHG//qaE8eN25l07YqZPpHXU9I09l/RD5aGQ==
  /istanbul-lib-report/3.0.0:
    dependencies:
      istanbul-lib-coverage: 3.0.0
      make-dir: 3.1.0
      supports-color: 7.2.0
    dev: true
    engines:
      node: '>=8'
    resolution:
      integrity: sha512-wcdi+uAKzfiGT2abPpKZ0hSU1rGQjUQnLvtY5MpQ7QCTahD3VODhcu4wcfY1YtkGaDD5yuydOLINXsfbus9ROw==
  /istanbul-lib-source-maps/4.0.0:
    dependencies:
      debug: 4.3.1
      istanbul-lib-coverage: 3.0.0
      source-map: 0.6.1
    dev: true
    engines:
      node: '>=8'
    resolution:
      integrity: sha512-c16LpFRkR8vQXyHZ5nLpY35JZtzj1PQY1iZmesUbf1FZHbIupcWfjgOXBY9YHkLEQ6puz1u4Dgj6qmU/DisrZg==
  /istanbul-reports/3.0.2:
    dependencies:
      html-escaper: 2.0.2
      istanbul-lib-report: 3.0.0
    dev: true
    engines:
      node: '>=8'
    resolution:
      integrity: sha512-9tZvz7AiR3PEDNGiV9vIouQ/EAcqMXFmkcA1CDFTwOB98OZVDL0PH9glHotf5Ugp6GCOTypfzGWI/OqjWNCRUw==
  /jest-changed-files/26.6.2:
    dependencies:
      '@jest/types': 26.6.2
      execa: 4.1.0
      throat: 5.0.0
    dev: true
    engines:
      node: '>= 10.14.2'
    resolution:
      integrity: sha512-fDS7szLcY9sCtIip8Fjry9oGf3I2ht/QT21bAHm5Dmf0mD4X3ReNUf17y+bO6fR8WgbIZTlbyG1ak/53cbRzKQ==
  /jest-cli/26.6.3:
    dependencies:
      '@jest/core': 26.6.3
      '@jest/test-result': 26.6.2
      '@jest/types': 26.6.2
      chalk: 4.1.0
      exit: 0.1.2
      graceful-fs: 4.2.6
      import-local: 3.0.2
      is-ci: 2.0.0
      jest-config: 26.6.3
      jest-util: 26.6.2
      jest-validate: 26.6.2
      prompts: 2.4.0
      yargs: 15.4.1
    dev: true
    engines:
      node: '>= 10.14.2'
    hasBin: true
    resolution:
      integrity: sha512-GF9noBSa9t08pSyl3CY4frMrqp+aQXFGFkf5hEPbh/pIUFYWMK6ZLTfbmadxJVcJrdRoChlWQsA2VkJcDFK8hg==
  /jest-config/26.6.3:
    dependencies:
      '@babel/core': 7.12.17
      '@jest/test-sequencer': 26.6.3
      '@jest/types': 26.6.2
      babel-jest: 26.6.3_@babel+core@7.12.17
      chalk: 4.1.0
      deepmerge: 4.2.2
      glob: 7.1.6
      graceful-fs: 4.2.6
      jest-environment-jsdom: 26.6.2
      jest-environment-node: 26.6.2
      jest-get-type: 26.3.0
      jest-jasmine2: 26.6.3
      jest-regex-util: 26.0.0
      jest-resolve: 26.6.2
      jest-util: 26.6.2
      jest-validate: 26.6.2
      micromatch: 4.0.2
      pretty-format: 26.6.2
    dev: true
    engines:
      node: '>= 10.14.2'
    peerDependencies:
      ts-node: '>=9.0.0'
    peerDependenciesMeta:
      ts-node:
        optional: true
    resolution:
      integrity: sha512-t5qdIj/bCj2j7NFVHb2nFB4aUdfucDn3JRKgrZnplb8nieAirAzRSHP8uDEd+qV6ygzg9Pz4YG7UTJf94LPSyg==
  /jest-diff/26.6.2:
    dependencies:
      chalk: 4.1.0
      diff-sequences: 26.6.2
      jest-get-type: 26.3.0
      pretty-format: 26.6.2
    dev: true
    engines:
      node: '>= 10.14.2'
    resolution:
      integrity: sha512-6m+9Z3Gv9wN0WFVasqjCL/06+EFCMTqDEUl/b87HYK2rAPTyfz4ZIuSlPhY51PIQRWx5TaxeF1qmXKe9gfN3sA==
  /jest-docblock/26.0.0:
    dependencies:
      detect-newline: 3.1.0
    engines:
      node: '>= 10.14.2'
    resolution:
      integrity: sha512-RDZ4Iz3QbtRWycd8bUEPxQsTlYazfYn/h5R65Fc6gOfwozFhoImx+affzky/FFBuqISPTqjXomoIGJVKBWoo0w==
  /jest-each/26.6.2:
    dependencies:
      '@jest/types': 26.6.2
      chalk: 4.1.0
      jest-get-type: 26.3.0
      jest-util: 26.6.2
      pretty-format: 26.6.2
    dev: true
    engines:
      node: '>= 10.14.2'
    resolution:
      integrity: sha512-Mer/f0KaATbjl8MCJ+0GEpNdqmnVmDYqCTJYTvoo7rqmRiDllmp2AYN+06F93nXcY3ur9ShIjS+CO/uD+BbH4A==
  /jest-environment-jsdom/26.6.2:
    dependencies:
      '@jest/environment': 26.6.2
      '@jest/fake-timers': 26.6.2
      '@jest/types': 26.6.2
      '@types/node': 14.14.31
      jest-mock: 26.6.2
      jest-util: 26.6.2
      jsdom: 16.4.0
    dev: true
    engines:
      node: '>= 10.14.2'
    resolution:
      integrity: sha512-jgPqCruTlt3Kwqg5/WVFyHIOJHsiAvhcp2qiR2QQstuG9yWox5+iHpU3ZrcBxW14T4fe5Z68jAfLRh7joCSP2Q==
  /jest-environment-node/26.6.2:
    dependencies:
      '@jest/environment': 26.6.2
      '@jest/fake-timers': 26.6.2
      '@jest/types': 26.6.2
      '@types/node': 14.14.31
      jest-mock: 26.6.2
      jest-util: 26.6.2
    dev: true
    engines:
      node: '>= 10.14.2'
    resolution:
      integrity: sha512-zhtMio3Exty18dy8ee8eJ9kjnRyZC1N4C1Nt/VShN1apyXc8rWGtJ9lI7vqiWcyyXS4BVSEn9lxAM2D+07/Tag==
  /jest-get-type/26.3.0:
    dev: true
    engines:
      node: '>= 10.14.2'
    resolution:
      integrity: sha512-TpfaviN1R2pQWkIihlfEanwOXK0zcxrKEE4MlU6Tn7keoXdN6/3gK/xl0yEh8DOunn5pOVGKf8hB4R9gVh04ig==
  /jest-haste-map/26.6.2:
    dependencies:
      '@jest/types': 26.6.2
      '@types/graceful-fs': 4.1.5
      '@types/node': 14.14.31
      anymatch: 3.1.1
      fb-watchman: 2.0.1
      graceful-fs: 4.2.6
      jest-regex-util: 26.0.0
      jest-serializer: 26.6.2
      jest-util: 26.6.2
      jest-worker: 26.6.2
      micromatch: 4.0.2
      sane: 4.1.0
      walker: 1.0.7
    dev: true
    engines:
      node: '>= 10.14.2'
    optionalDependencies:
      fsevents: 2.3.2
    resolution:
      integrity: sha512-easWIJXIw71B2RdR8kgqpjQrbMRWQBgiBwXYEhtGUTaX+doCjBheluShdDMeR8IMfJiTqH4+zfhtg29apJf/8w==
  /jest-jasmine2/26.6.3:
    dependencies:
      '@babel/traverse': 7.12.17
      '@jest/environment': 26.6.2
      '@jest/source-map': 26.6.2
      '@jest/test-result': 26.6.2
      '@jest/types': 26.6.2
      '@types/node': 14.14.31
      chalk: 4.1.0
      co: 4.6.0
      expect: 26.6.2
      is-generator-fn: 2.1.0
      jest-each: 26.6.2
      jest-matcher-utils: 26.6.2
      jest-message-util: 26.6.2
      jest-runtime: 26.6.3
      jest-snapshot: 26.6.2
      jest-util: 26.6.2
      pretty-format: 26.6.2
      throat: 5.0.0
    dev: true
    engines:
      node: '>= 10.14.2'
    resolution:
      integrity: sha512-kPKUrQtc8aYwBV7CqBg5pu+tmYXlvFlSFYn18ev4gPFtrRzB15N2gW/Roew3187q2w2eHuu0MU9TJz6w0/nPEg==
  /jest-leak-detector/26.6.2:
    dependencies:
      jest-get-type: 26.3.0
      pretty-format: 26.6.2
    dev: true
    engines:
      node: '>= 10.14.2'
    resolution:
      integrity: sha512-i4xlXpsVSMeKvg2cEKdfhh0H39qlJlP5Ex1yQxwF9ubahboQYMgTtz5oML35AVA3B4Eu+YsmwaiKVev9KCvLxg==
  /jest-matcher-utils/26.6.2:
    dependencies:
      chalk: 4.1.0
      jest-diff: 26.6.2
      jest-get-type: 26.3.0
      pretty-format: 26.6.2
    dev: true
    engines:
      node: '>= 10.14.2'
    resolution:
      integrity: sha512-llnc8vQgYcNqDrqRDXWwMr9i7rS5XFiCwvh6DTP7Jqa2mqpcCBBlpCbn+trkG0KNhPu/h8rzyBkriOtBstvWhw==
  /jest-message-util/26.6.2:
    dependencies:
      '@babel/code-frame': 7.12.13
      '@jest/types': 26.6.2
      '@types/stack-utils': 2.0.0
      chalk: 4.1.0
      graceful-fs: 4.2.6
      micromatch: 4.0.2
      pretty-format: 26.6.2
      slash: 3.0.0
      stack-utils: 2.0.3
    dev: true
    engines:
      node: '>= 10.14.2'
    resolution:
      integrity: sha512-rGiLePzQ3AzwUshu2+Rn+UMFk0pHN58sOG+IaJbk5Jxuqo3NYO1U2/MIR4S1sKgsoYSXSzdtSa0TgrmtUwEbmA==
  /jest-mock/26.6.2:
    dependencies:
      '@jest/types': 26.6.2
      '@types/node': 14.14.31
    dev: true
    engines:
      node: '>= 10.14.2'
    resolution:
      integrity: sha512-YyFjePHHp1LzpzYcmgqkJ0nm0gg/lJx2aZFzFy1S6eUqNjXsOqTK10zNRff2dNfssgokjkG65OlWNcIlgd3zew==
  /jest-pnp-resolver/1.2.2_jest-resolve@26.6.2:
    dependencies:
      jest-resolve: 26.6.2
    dev: true
    engines:
      node: '>=6'
    peerDependencies:
      jest-resolve: '*'
    peerDependenciesMeta:
      jest-resolve:
        optional: true
    resolution:
      integrity: sha512-olV41bKSMm8BdnuMsewT4jqlZ8+3TCARAXjZGT9jcoSnrfUnRCqnMoF9XEeoWjbzObpqF9dRhHQj0Xb9QdF6/w==
  /jest-regex-util/26.0.0:
    dev: true
    engines:
      node: '>= 10.14.2'
    resolution:
      integrity: sha512-Gv3ZIs/nA48/Zvjrl34bf+oD76JHiGDUxNOVgUjh3j890sblXryjY4rss71fPtD/njchl6PSE2hIhvyWa1eT0A==
  /jest-resolve-dependencies/26.6.3:
    dependencies:
      '@jest/types': 26.6.2
      jest-regex-util: 26.0.0
      jest-snapshot: 26.6.2
    dev: true
    engines:
      node: '>= 10.14.2'
    resolution:
      integrity: sha512-pVwUjJkxbhe4RY8QEWzN3vns2kqyuldKpxlxJlzEYfKSvY6/bMvxoFrYYzUO1Gx28yKWN37qyV7rIoIp2h8fTg==
  /jest-resolve/26.6.2:
    dependencies:
      '@jest/types': 26.6.2
      chalk: 4.1.0
      graceful-fs: 4.2.6
      jest-pnp-resolver: 1.2.2_jest-resolve@26.6.2
      jest-util: 26.6.2
      read-pkg-up: 7.0.1
      resolve: 1.20.0
      slash: 3.0.0
    dev: true
    engines:
      node: '>= 10.14.2'
    resolution:
      integrity: sha512-sOxsZOq25mT1wRsfHcbtkInS+Ek7Q8jCHUB0ZUTP0tc/c41QHriU/NunqMfCUWsL4H3MHpvQD4QR9kSYhS7UvQ==
  /jest-runner/26.6.3:
    dependencies:
      '@jest/console': 26.6.2
      '@jest/environment': 26.6.2
      '@jest/test-result': 26.6.2
      '@jest/types': 26.6.2
      '@types/node': 14.14.31
      chalk: 4.1.0
      emittery: 0.7.2
      exit: 0.1.2
      graceful-fs: 4.2.6
      jest-config: 26.6.3
      jest-docblock: 26.0.0
      jest-haste-map: 26.6.2
      jest-leak-detector: 26.6.2
      jest-message-util: 26.6.2
      jest-resolve: 26.6.2
      jest-runtime: 26.6.3
      jest-util: 26.6.2
      jest-worker: 26.6.2
      source-map-support: 0.5.19
      throat: 5.0.0
    dev: true
    engines:
      node: '>= 10.14.2'
    resolution:
      integrity: sha512-atgKpRHnaA2OvByG/HpGA4g6CSPS/1LK0jK3gATJAoptC1ojltpmVlYC3TYgdmGp+GLuhzpH30Gvs36szSL2JQ==
  /jest-runtime/26.6.3:
    dependencies:
      '@jest/console': 26.6.2
      '@jest/environment': 26.6.2
      '@jest/fake-timers': 26.6.2
      '@jest/globals': 26.6.2
      '@jest/source-map': 26.6.2
      '@jest/test-result': 26.6.2
      '@jest/transform': 26.6.2
      '@jest/types': 26.6.2
      '@types/yargs': 15.0.13
      chalk: 4.1.0
      cjs-module-lexer: 0.6.0
      collect-v8-coverage: 1.0.1
      exit: 0.1.2
      glob: 7.1.6
      graceful-fs: 4.2.6
      jest-config: 26.6.3
      jest-haste-map: 26.6.2
      jest-message-util: 26.6.2
      jest-mock: 26.6.2
      jest-regex-util: 26.0.0
      jest-resolve: 26.6.2
      jest-snapshot: 26.6.2
      jest-util: 26.6.2
      jest-validate: 26.6.2
      slash: 3.0.0
      strip-bom: 4.0.0
      yargs: 15.4.1
    dev: true
    engines:
      node: '>= 10.14.2'
    hasBin: true
    resolution:
      integrity: sha512-lrzyR3N8sacTAMeonbqpnSka1dHNux2uk0qqDXVkMv2c/A3wYnvQ4EXuI013Y6+gSKSCxdaczvf4HF0mVXHRdw==
  /jest-serializer/26.6.2:
    dependencies:
      '@types/node': 14.14.31
      graceful-fs: 4.2.6
    dev: true
    engines:
      node: '>= 10.14.2'
    resolution:
      integrity: sha512-S5wqyz0DXnNJPd/xfIzZ5Xnp1HrJWBczg8mMfMpN78OJ5eDxXyf+Ygld9wX1DnUWbIbhM1YDY95NjR4CBXkb2g==
  /jest-snapshot/26.6.2:
    dependencies:
      '@babel/types': 7.12.17
      '@jest/types': 26.6.2
      '@types/babel__traverse': 7.11.0
      '@types/prettier': 2.2.2
      chalk: 4.1.0
      expect: 26.6.2
      graceful-fs: 4.2.6
      jest-diff: 26.6.2
      jest-get-type: 26.3.0
      jest-haste-map: 26.6.2
      jest-matcher-utils: 26.6.2
      jest-message-util: 26.6.2
      jest-resolve: 26.6.2
      natural-compare: 1.4.0
      pretty-format: 26.6.2
      semver: 7.3.4
    dev: true
    engines:
      node: '>= 10.14.2'
    resolution:
      integrity: sha512-OLhxz05EzUtsAmOMzuupt1lHYXCNib0ECyuZ/PZOx9TrZcC8vL0x+DUG3TL+GLX3yHG45e6YGjIm0XwDc3q3og==
  /jest-util/26.6.2:
    dependencies:
      '@jest/types': 26.6.2
      '@types/node': 14.14.31
      chalk: 4.1.0
      graceful-fs: 4.2.6
      is-ci: 2.0.0
      micromatch: 4.0.2
    dev: true
    engines:
      node: '>= 10.14.2'
    resolution:
      integrity: sha512-MDW0fKfsn0OI7MS7Euz6h8HNDXVQ0gaM9uW6RjfDmd1DAFcaxX9OqIakHIqhbnmF08Cf2DLDG+ulq8YQQ0Lp0Q==
  /jest-validate/26.6.2:
    dependencies:
      '@jest/types': 26.6.2
      camelcase: 6.2.0
      chalk: 4.1.0
      jest-get-type: 26.3.0
      leven: 3.1.0
      pretty-format: 26.6.2
    dev: true
    engines:
      node: '>= 10.14.2'
    resolution:
      integrity: sha512-NEYZ9Aeyj0i5rQqbq+tpIOom0YS1u2MVu6+euBsvpgIme+FOfRmoC4R5p0JiAUpaFvFy24xgrpMknarR/93XjQ==
  /jest-watcher/26.6.2:
    dependencies:
      '@jest/test-result': 26.6.2
      '@jest/types': 26.6.2
      '@types/node': 14.14.31
      ansi-escapes: 4.3.1
      chalk: 4.1.0
      jest-util: 26.6.2
      string-length: 4.0.1
    dev: true
    engines:
      node: '>= 10.14.2'
    resolution:
      integrity: sha512-WKJob0P/Em2csiVthsI68p6aGKTIcsfjH9Gsx1f0A3Italz43e3ho0geSAVsmj09RWOELP1AZ/DXyJgOgDKxXQ==
  /jest-worker/26.6.2:
    dependencies:
      '@types/node': 14.14.31
      merge-stream: 2.0.0
      supports-color: 7.2.0
    dev: true
    engines:
      node: '>= 10.13.0'
    resolution:
      integrity: sha512-KWYVV1c4i+jbMpaBC+U++4Va0cp8OisU185o73T1vo99hqi7w8tSJfUXYswwqqrjzwxa6KpRK54WhPvwf5w6PQ==
  /jest/26.6.3:
    dependencies:
      '@jest/core': 26.6.3
      import-local: 3.0.2
      jest-cli: 26.6.3
    dev: true
    engines:
      node: '>= 10.14.2'
    hasBin: true
    resolution:
      integrity: sha512-lGS5PXGAzR4RF7V5+XObhqz2KZIDUA1yD0DG6pBVmy10eh0ZIXQImRuzocsI/N2XZ1GrLFwTS27In2i2jlpq1Q==
  /jpeg-js/0.4.3:
    dev: true
    resolution:
      integrity: sha512-ru1HWKek8octvUHFHvE5ZzQ1yAsJmIvRdGWvSoKV52XKyuyYA437QWDttXT8eZXDSbuMpHlLzPDZUPd6idIz+Q==
  /js-tokens/4.0.0:
    resolution:
      integrity: sha512-RdJUflcE3cUzKiMqQgsCu06FPu9UdIJO0beYbPhHN4k6apgJtifcoCtT9bcxOpYBtpD2kCM6Sbzg4CausW/PKQ==
  /js-yaml/3.14.0:
    dependencies:
      argparse: 1.0.10
      esprima: 4.0.1
    dev: false
    hasBin: true
    resolution:
      integrity: sha512-/4IbIeHcD9VMHFqDR/gQ7EdZdLimOvW2DdcxFjdyyZ9NsbS+ccrXqVWDtab/lRl5AlUqmpBx8EhPaWR+OtY17A==
  /js-yaml/3.14.1:
    dependencies:
      argparse: 1.0.10
      esprima: 4.0.1
    hasBin: true
    resolution:
      integrity: sha512-okMH7OXXJ7YrN9Ok3/SXrnu4iX9yOk+25nqX4imS2npuvTYDmo/QEZoqwZkYaIDk3jVvBOTOIEgEhaLOynBS9g==
  /js-yaml/4.0.0:
    dependencies:
      argparse: 2.0.1
    dev: true
    hasBin: true
    resolution:
      integrity: sha512-pqon0s+4ScYUvX30wxQi3PogGFAlUyH0awepWvwkj4jD4v+ova3RiYw8bmA6x2rDrEaj8i/oWKoRxpVNW+Re8Q==
  /jsbn/0.1.1:
    dev: true
    resolution:
      integrity: sha1-peZUwuWi3rXyAdls77yoDA7y9RM=
  /jsdom/16.4.0:
    dependencies:
      abab: 2.0.5
      acorn: 7.4.1
      acorn-globals: 6.0.0
      cssom: 0.4.4
      cssstyle: 2.3.0
      data-urls: 2.0.0
      decimal.js: 10.2.1
      domexception: 2.0.1
      escodegen: 1.14.3
      html-encoding-sniffer: 2.0.1
      is-potential-custom-element-name: 1.0.0
      nwsapi: 2.2.0
      parse5: 5.1.1
      request: 2.88.2
      request-promise-native: 1.0.9_request@2.88.2
      saxes: 5.0.1
      symbol-tree: 3.2.4
      tough-cookie: 3.0.1
      w3c-hr-time: 1.0.2
      w3c-xmlserializer: 2.0.0
      webidl-conversions: 6.1.0
      whatwg-encoding: 1.0.5
      whatwg-mimetype: 2.3.0
      whatwg-url: 8.4.0
      ws: 7.4.4
      xml-name-validator: 3.0.0
    dev: true
    engines:
      node: '>=10'
    peerDependencies:
      canvas: ^2.5.0
    peerDependenciesMeta:
      canvas:
        optional: true
    resolution:
      integrity: sha512-lYMm3wYdgPhrl7pDcRmvzPhhrGVBeVhPIqeHjzeiHN3DFmD1RBpbExbi8vU7BJdH8VAZYovR8DMt0PNNDM7k8w==
  /jsesc/0.5.0:
    dev: false
    hasBin: true
    resolution:
      integrity: sha1-597mbjXW/Bb3EP6R1c9p9w8IkR0=
  /jsesc/2.5.2:
    engines:
      node: '>=4'
    hasBin: true
    resolution:
      integrity: sha512-OYu7XEzjkCQ3C5Ps3QIZsQfNpqoJyZZA99wd9aWd05NCtC5pWOkShK2mkL6HXQR6/Cy2lbNdPlZBpuQHXE63gA==
  /json-parse-better-errors/1.0.2:
    resolution:
      integrity: sha512-mrqyZKfX5EhL7hvqcV6WG1yYjnjeuYDzDhhcAAUrq8Po85NBQBJP+ZDUT75qZQ98IkUoBqdkExkukOU7Ts2wrw==
  /json-parse-even-better-errors/2.3.1:
    resolution:
      integrity: sha512-xyFwyhro/JEof6Ghe2iz2NcXoj2sloNsWr/XsERDK/oiPCfaNhl5ONfp+jQdAZRQQ0IJWNzH9zIZF7li91kh2w==
  /json-schema-traverse/0.4.1:
    dev: true
    resolution:
      integrity: sha512-xbbCH5dCYU5T8LcEhhuh7HJ88HXuW3qsI3Y0zOZFKfZEHcpWiHU/Jxzk629Brsab/mMiHQti9wMP+845RPe3Vg==
  /json-schema/0.2.3:
    dev: true
    resolution:
      integrity: sha1-tIDIkuWaLwWVTOcnvT8qTogvnhM=
  /json-stringify-safe/5.0.1:
    dev: true
    resolution:
      integrity: sha1-Epai1Y/UXxmg9s4B1lcB4sc1tus=
  /json2mq/0.2.0:
    dependencies:
      string-convert: 0.2.1
    dev: true
    resolution:
      integrity: sha1-tje9O6nqvhIsg+lyBIOusQ0skEo=
  /json5/1.0.1:
    dependencies:
      minimist: 1.2.5
    hasBin: true
    resolution:
      integrity: sha512-aKS4WQjPenRxiQsC93MNfjx+nbF4PAdYzmd/1JIj8HYzqfbu86beTuNgXDzPknWk0n0uARlyewZo4s++ES36Ow==
  /json5/2.1.3:
    dependencies:
      minimist: 1.2.5
    engines:
      node: '>=6'
    hasBin: true
    resolution:
      integrity: sha512-KXPvOm8K9IJKFM0bmdn8QXh7udDh1g/giieX0NLCaMnb4hEiVFqnop2ImTXCc5e0/oHz3LTqmHGtExn5hfMkOA==
  /json5/2.2.0:
    dependencies:
      minimist: 1.2.5
    engines:
      node: '>=6'
    hasBin: true
    resolution:
      integrity: sha512-f+8cldu7X/y7RAJurMEJmdoKXGB/X550w2Nr3tTbezL6RwEE/iMcm+tZnXeoZtKuOq6ft8+CqzEkrIgx1fPoQA==
  /jsonfile/4.0.0:
    dev: true
    optionalDependencies:
      graceful-fs: 4.2.4
    resolution:
      integrity: sha1-h3Gq4HmbZAdrdmQPygWPnBDjPss=
  /jsonfile/6.1.0:
    dependencies:
      universalify: 2.0.0
    optionalDependencies:
      graceful-fs: 4.2.6
    resolution:
      integrity: sha512-5dgndWOriYSm5cnYaJNhalLNDKOqFwyDB/rr1E9ZsGciGvKPs8R2xYGCacuf3z6K1YKDz182fd+fY3cn3pMqXQ==
  /jsprim/1.4.1:
    dependencies:
      assert-plus: 1.0.0
      extsprintf: 1.3.0
      json-schema: 0.2.3
      verror: 1.10.0
    dev: true
    engines:
      '0': node >=0.6.0
    resolution:
      integrity: sha1-MT5mvB5cwG5Di8G3SZwuXFastqI=
  /kind-of/3.2.2:
    dependencies:
      is-buffer: 1.1.6
    dev: true
    engines:
      node: '>=0.10.0'
    resolution:
      integrity: sha1-MeohpzS6ubuw8yRm2JOupR5KPGQ=
  /kind-of/4.0.0:
    dependencies:
      is-buffer: 1.1.6
    dev: true
    engines:
      node: '>=0.10.0'
    resolution:
      integrity: sha1-IIE989cSkosgc3hpGkUGb65y3Vc=
  /kind-of/5.1.0:
    dev: true
    engines:
      node: '>=0.10.0'
    resolution:
      integrity: sha512-NGEErnH6F2vUuXDh+OlbcKW7/wOcfdRHaZ7VWtqCztfHri/++YKmP51OdWeGPuqCOba6kk2OTe5d02VmTB80Pw==
  /kind-of/6.0.3:
    engines:
      node: '>=0.10.0'
    resolution:
      integrity: sha512-dcS1ul+9tmeD95T+x28/ehLgd9mENa3LsvDTtzm3vyBEO7RPptvAD+t44WVXaUjTBRcrpFeFlC8WCruUR456hw==
  /kleur/3.0.3:
    dev: true
    engines:
      node: '>=6'
    resolution:
      integrity: sha512-eTIzlVOSUR+JxdDFepEYcBMtZ9Qqdef+rnzWdRZuMbOywu5tO2w2N7rqjoANZ5k9vywhL6Br1VRjUIgTQx4E8w==
  /leven/3.1.0:
    dev: true
    engines:
      node: '>=6'
    resolution:
      integrity: sha512-qsda+H8jTaUaN/x5vzW2rzc+8Rw4TAQ/4KjB46IwK5VH+IlVeeeje/EoZRpiXvIqjFgK84QffqPztGI3VBLG1A==
  /levn/0.3.0:
    dependencies:
      prelude-ls: 1.1.2
      type-check: 0.3.2
    dev: true
    engines:
      node: '>= 0.8.0'
    resolution:
      integrity: sha1-OwmSTt+fCDwEkP3UwLxEIeBHZO4=
  /lines-and-columns/1.1.6:
    resolution:
      integrity: sha1-HADHQ7QzzQpOgHWPe2SldEDZ/wA=
  /loader-utils/1.4.0:
    dependencies:
      big.js: 5.2.2
      emojis-list: 3.0.0
      json5: 1.0.1
    engines:
      node: '>=4.0.0'
    resolution:
      integrity: sha512-qH0WSMBtn/oHuwjy/NucEgbx5dbxxnxup9s4PVXJUDHZBQY+s0NWA9rJf53RBnQZxfch7euUui7hpoAPvALZdA==
  /locate-path/5.0.0:
    dependencies:
      p-locate: 4.1.0
    engines:
      node: '>=8'
    resolution:
      integrity: sha512-t7hw9pI+WvuwNJXwk5zVHpyhIqzg2qTlklJOf0mVxGSbe3Fp2VieZcduNYjaLDoy6p9uGpQEGWG87WpMKlNq8g==
  /locate-path/6.0.0:
    dependencies:
      p-locate: 5.0.0
    dev: false
    engines:
      node: '>=10'
    resolution:
      integrity: sha512-iPZK6eYjbxRu3uB4/WZ3EsEIMJFMqAoopl3R+zuq0UjcAm/MO6KCweDgPfP3elTztoKP3KtnVHxTn2NHBSDVUw==
  /lodash.camelcase/4.3.0:
    resolution:
      integrity: sha1-soqmKIorn8ZRA1x3EfZathkDMaY=
  /lodash.clonedeep/4.5.0:
    dev: true
    resolution:
      integrity: sha1-4j8/nE+Pvd6HJSnBBxhXoIblzO8=
  /lodash.memoize/4.1.2:
    resolution:
      integrity: sha1-vMbEmkKihA7Zl/Mj6tpezRguC/4=
  /lodash.sortby/4.7.0:
    dev: true
    resolution:
      integrity: sha1-7dFMgk4sycHgsKG0K7UhBRakJDg=
  /lodash.uniq/4.5.0:
    resolution:
      integrity: sha1-0CJTc662Uq3BvILklFM5qEJ1R3M=
  /lodash/4.17.19:
    dev: true
    resolution:
      integrity: sha512-JNvd8XER9GQX0v2qJgsaN/mzFCNA5BRe/j8JN9d+tWyGLSodKQHKFicdwNYzWwI3wjRnaKPsGj1XkBjx/F96DQ==
  /lodash/4.17.20:
    resolution:
      integrity: sha512-PlhdFcillOINfeV7Ni6oF1TAEayyZBoZ8bcshTHqOYJYlrqzRK5hagpagky5o4HfCzzd1TRkXPMFq6cKk9rGmA==
  /lodash/4.17.21:
    resolution:
      integrity: sha512-v2kDEe57lecTulaDIuNTPy3Ry4gLGJ6Z1O3vE1krgXZNrsQ+LFTGHVxVjcXPs17LhbZVGedAJv8XZ1tvj5FvSg==
  /log-symbols/4.0.0:
    dependencies:
      chalk: 4.1.0
    dev: false
    engines:
      node: '>=10'
    resolution:
      integrity: sha512-FN8JBzLx6CzeMrB0tg6pqlGU1wCrXW+ZXGH481kfsBqer0hToTIiHdjH4Mq8xJUbvATujKCvaREGWpGUionraA==
  /loose-envify/1.4.0:
    dependencies:
      js-tokens: 4.0.0
    hasBin: true
    resolution:
      integrity: sha512-lyuxPGr/Wfhrlem2CL/UcnUc1zcqKAImBDzukY7Y5F/yQiNdko6+fRLevlw1HgMySw7f611UIY408EtxRSoK3Q==
  /lru-cache/4.1.5:
    dependencies:
      pseudomap: 1.0.2
      yallist: 2.1.2
    dev: true
    resolution:
      integrity: sha512-sWZlbEP2OsHNkXrMl5GYk/jKk70MBng6UU4YI/qGDYbgf6YbP4EvmqISbXCoJiRKs+1bSpFHVgQxvJ17F2li5g==
  /lru-cache/6.0.0:
    dependencies:
      yallist: 4.0.0
    dev: true
    engines:
      node: '>=10'
    resolution:
      integrity: sha512-Jo6dJ04CmSjuznwJSS3pUeWmd/H0ffTlkXXgwZi+eq1UCmqQwCh+eLsYOYCwY991i2Fah4h1BEMCx4qThGbsiA==
  /magic-string/0.25.7:
    dependencies:
      sourcemap-codec: 1.4.8
    resolution:
      integrity: sha512-4CrMT5DOHTDk4HYDlzmwu4FVCcIYI8gauveasrdCu2IKIFOJ3f0v/8MDGJCDL9oD2ppz/Av1b0Nj345H9M+XIA==
  /make-dir/3.1.0:
    dependencies:
      semver: 6.3.0
    dev: true
    engines:
      node: '>=8'
    resolution:
      integrity: sha512-g3FeP20LNwhALb/6Cz6Dd4F2ngze0jz7tbzrD2wAV+o9FeNHe4rL+yK2md0J/fiSf1sa1ADhXqi5+oVwOM/eGw==
  /make-error/1.3.6:
    dev: true
    resolution:
      integrity: sha512-s8UhlNe7vPKomQhC1qFelMokr/Sc3AgNbso3n74mVPA5LTZwkB9NlXf4XPamLxJE8h0gh73rM94xvwRT2CVInw==
  /makeerror/1.0.11:
    dependencies:
      tmpl: 1.0.4
    dev: true
    resolution:
      integrity: sha1-4BpckQnyr3lmDk6LlYd5AYT1qWw=
  /map-cache/0.2.2:
    dev: true
    engines:
      node: '>=0.10.0'
    resolution:
      integrity: sha1-wyq9C9ZSXZsFFkW7TyasXcmKDb8=
  /map-visit/1.0.0:
    dependencies:
      object-visit: 1.0.1
    dev: true
    engines:
      node: '>=0.10.0'
    resolution:
      integrity: sha1-7Nyo8TFE5mDxtb1B8S80edmN+48=
  /markdown-escapes/1.0.4:
    dev: false
    resolution:
      integrity: sha512-8z4efJYk43E0upd0NbVXwgSTQs6cT3T06etieCMEg7dRbzCbxUCK/GHlX8mhHRDcp+OLlHkPKsvqQTCvsRl2cg==
  /mdast-squeeze-paragraphs/4.0.0:
    dependencies:
      unist-util-remove: 2.0.1
    dev: false
    resolution:
      integrity: sha512-zxdPn69hkQ1rm4J+2Cs2j6wDEv7O17TfXTJ33tl/+JPIoEmtV9t2ZzBM5LPHE8QlHsmVD8t3vPKCyY3oH+H8MQ==
  /mdast-util-definitions/4.0.0:
    dependencies:
      unist-util-visit: 2.0.3
    dev: false
    resolution:
      integrity: sha512-k8AJ6aNnUkB7IE+5azR9h81O5EQ/cTDXtWdMq9Kk5KcEW/8ritU5CeLg/9HhOC++nALHBlaogJ5jz0Ybk3kPMQ==
  /mdast-util-frontmatter/0.2.0:
    dependencies:
      micromark-extension-frontmatter: 0.2.2
    dev: false
    resolution:
      integrity: sha512-FHKL4w4S5fdt1KjJCwB0178WJ0evnyyQr5kXTM3wrOVpytD0hrkvd+AOOjU9Td8onOejCkmZ+HQRT3CZ3coHHQ==
  /mdast-util-to-hast/10.0.1:
    dependencies:
      '@types/mdast': 3.0.3
      '@types/unist': 2.0.3
      mdast-util-definitions: 4.0.0
      mdurl: 1.0.1
      unist-builder: 2.0.3
      unist-util-generated: 1.1.6
      unist-util-position: 3.1.0
      unist-util-visit: 2.0.3
    dev: false
    resolution:
      integrity: sha512-BW3LM9SEMnjf4HXXVApZMt8gLQWVNXc3jryK0nJu/rOXPOnlkUjmdkDlmxMirpbU9ILncGFIwLH/ubnWBbcdgA==
  /mdast-util-to-string/1.1.0:
    dev: true
    resolution:
      integrity: sha512-jVU0Nr2B9X3MU4tSK7JP1CMkSvOj7X5l/GboG1tKRw52lLF1x2Ju92Ms9tNetCcbfX3hzlM73zYo2NKkWSfF/A==
  /mdast-util-toc/5.0.3:
    dependencies:
      '@types/mdast': 3.0.3
      '@types/unist': 2.0.3
      extend: 3.0.2
      github-slugger: 1.3.0
      mdast-util-to-string: 1.1.0
      unist-util-is: 4.0.2
      unist-util-visit: 2.0.3
    dev: true
    resolution:
      integrity: sha512-A3xzcgC1XFHK0+abFmbINOxjwo7Bi0Nsfp3yTgTy5JHo2q2V6YZ5BVJreDWoK3szcLlSMvHqe8WPbjY50wAkow==
  /mdn-data/2.0.14:
    resolution:
      integrity: sha512-dn6wd0uw5GsdswPFfsgMp5NSB0/aDe6fK94YJV/AJDYXL6HVLWBsxeq7js7Ad+mU2K9LAlwpk6kN2D5mwCPVow==
  /mdn-data/2.0.4:
    resolution:
      integrity: sha512-iV3XNKw06j5Q7mi6h+9vbx23Tv7JkjEVgKHW4pimwyDGWm0OIQntJJ+u1C6mg6mK1EaTv42XQ7w76yuzH7M2cA==
  /mdurl/1.0.1:
    dev: false
    resolution:
      integrity: sha1-/oWy7HWlkDfyrf7BAP1sYBdhFS4=
  /merge-stream/2.0.0:
    dev: true
    resolution:
      integrity: sha512-abv/qOcuPfk3URPfDzmZU1LKmuw8kT+0nIHvKrKgFrwifol/doWcdA4ZqsWQ8ENrFKkd67Mfpo/LovbIUsbt3w==
  /merge2/1.4.1:
    engines:
      node: '>= 8'
    resolution:
      integrity: sha512-8q7VEgMJW4J8tcfVPy8g09NcQwZdbwFEqhe/WZkoIzjn/3TGDwtOCYtXGxA3O8tPzpczCCDgv+P2P5y00ZJOOg==
  /micromark-extension-frontmatter/0.2.2:
    dependencies:
      fault: 1.0.4
    dev: false
    resolution:
      integrity: sha512-q6nPLFCMTLtfsctAuS0Xh4vaolxSFUWUWR6PZSrXXiRy+SANGllpcqdXFv2z07l0Xz/6Hl40hK0ffNCJPH2n1A==
  /micromatch/3.1.10:
    dependencies:
      arr-diff: 4.0.0
      array-unique: 0.3.2
      braces: 2.3.2
      define-property: 2.0.2
      extend-shallow: 3.0.2
      extglob: 2.0.4
      fragment-cache: 0.2.1
      kind-of: 6.0.3
      nanomatch: 1.2.13
      object.pick: 1.3.0
      regex-not: 1.0.2
      snapdragon: 0.8.2
      to-regex: 3.0.2
    dev: true
    engines:
      node: '>=0.10.0'
    resolution:
      integrity: sha512-MWikgl9n9M3w+bpsY3He8L+w9eF9338xRl8IAO5viDizwSzziFEyUzo2xrrloB64ADbTf8uA8vRqqttDTOmccg==
  /micromatch/4.0.2:
    dependencies:
      braces: 3.0.2
      picomatch: 2.2.2
    engines:
      node: '>=8'
    resolution:
      integrity: sha512-y7FpHSbMUMoyPbYUSzO6PaZ6FyRnQOpHuKwbo1G+Knck95XVU4QAiKdGEnj5wwoS7PlOgthX/09u5iFJ+aYf5Q==
  /mime-db/1.33.0:
    dev: true
    engines:
      node: '>= 0.6'
    resolution:
      integrity: sha512-BHJ/EKruNIqJf/QahvxwQZXKygOQ256myeN/Ew+THcAa5q+PjyTTMMeNQC4DZw5AwfvelsUrA6B67NKMqXDbzQ==
  /mime-db/1.44.0:
    dev: true
    engines:
      node: '>= 0.6'
    resolution:
      integrity: sha512-/NOTfLrsPBVeH7YtFPgsVWveuL+4SjjYxaQ1xtM1KMFj7HdxlBlxeyNLzhyJVx7r4rZGJAZ/6lkKCitSc/Nmpg==
  /mime-types/2.1.18:
    dependencies:
      mime-db: 1.33.0
    dev: true
    engines:
      node: '>= 0.6'
    resolution:
      integrity: sha512-lc/aahn+t4/SWV/qcmumYjymLsWfN3ELhpmVuUFjgsORruuZPVSwAQryq+HHGvO/SI2KVX26bx+En+zhM8g8hQ==
  /mime-types/2.1.27:
    dependencies:
      mime-db: 1.44.0
    dev: true
    engines:
      node: '>= 0.6'
    resolution:
      integrity: sha512-JIhqnCasI9yD+SsmkquHBxTSEuZdQX5BuQnS2Vc7puQQQ+8yiP5AY5uWhpdv4YL4VM5c6iliiYWPgJ/nJQLp7w==
  /mime/2.5.2:
    dev: true
    engines:
      node: '>=4.0.0'
    hasBin: true
    resolution:
      integrity: sha512-tqkh47FzKeCPD2PUiPB6pkbMzsCasjxAfC62/Wap5qrUWcb+sFasXUC5I3gYM5iBM8v/Qpn4UK0x+j0iHyFPDg==
  /mimic-fn/2.1.0:
    engines:
      node: '>=6'
    resolution:
      integrity: sha512-OqbOk5oEQeAZ8WXWydlu9HJjz9WVdEIvamMCcXmuqUYjTknH/sqsWvhQ3vgwKFRR1HpjvNBKQ37nbJgYzGqGcg==
  /mini-create-react-context/0.4.0_prop-types@15.7.2+react@17.0.1:
    dependencies:
      '@babel/runtime': 7.10.5
      prop-types: 15.7.2
      react: 17.0.1
      tiny-warning: 1.0.3
    dev: false
    peerDependencies:
      prop-types: ^15.0.0
      react: ^0.14.0 || ^15.0.0 || ^16.0.0
    resolution:
      integrity: sha512-b0TytUgFSbgFJGzJqXPKCFCBWigAjpjo+Fl7Vf7ZbKRDptszpppKxXH6DRXEABZ/gcEQczeb0iZ7JvL8e8jjCA==
  /mini-debounce/1.0.8:
    dev: false
    resolution:
      integrity: sha512-EqUsV34zuw2N9UHjRl1bwaDiLe1d/P8AemSp/EbDjOsZ7gB+z+7F9wcJWqfU3QpPnHD1oKGe2n6Fw90QsLkBkA==
  /mini-store/3.0.6_react-dom@17.0.1+react@17.0.1:
    dependencies:
      hoist-non-react-statics: 3.3.2
      react: 17.0.1
      react-dom: 17.0.1_react@17.0.1
      shallowequal: 1.1.0
    dev: true
    peerDependencies:
      react: '>=16.9.0'
      react-dom: '>=16.9.0'
    resolution:
      integrity: sha512-YzffKHbYsMQGUWQRKdsearR79QsMzzJcDDmZKlJBqt5JNkqpyJHYlK6gP61O36X+sLf76sO9G6mhKBe83gIZIQ==
  /minimatch/3.0.4:
    dependencies:
      brace-expansion: 1.1.11
    resolution:
      integrity: sha512-yJHVQEhyqPLUTgt9B83PXu6W3rx4MvvHvSUvToogpwoGDOUQ+yDrR0HRot+yOCdCO7u4hX3pWft6kWBBcqh0UA==
  /minimist/1.2.5:
    resolution:
      integrity: sha512-FM9nNUYrRBAELZQT3xeZQ7fmMOBg6nWNmJKTcgsJeaLstP/UODVpGsr5OhXhhXg6f+qtJ8uiZ+PUxkDWcgIXLw==
  /mixin-deep/1.3.2:
    dependencies:
      for-in: 1.0.2
      is-extendable: 1.0.1
    dev: true
    engines:
      node: '>=0.10.0'
    resolution:
      integrity: sha512-WRoDn//mXBiJ1H40rqa3vH0toePwSsGb45iInWlTySa+Uu4k3tYUSxa2v1KqAiLtvlrSzaExqS1gtk96A9zvEA==
  /mkdirp/0.5.5:
    dependencies:
      minimist: 1.2.5
    hasBin: true
    resolution:
      integrity: sha512-NKmAlESf6jMGym1++R0Ra7wvhV+wFW63FaSOFPwRahvea0gMUcGUhVeAg/0BC0wiv9ih5NYPB1Wn1UEI1/L+xQ==
  /mkdirp/1.0.4:
    dev: true
    engines:
      node: '>=10'
    hasBin: true
    resolution:
      integrity: sha512-vVqVZQyf3WLx2Shd0qJ9xuvqgAyKPLAiqITEtqW0oIUjzo3PePDd6fW9iFz30ef7Ysp/oiWqbhszeGWW2T6Gzw==
  /moment/2.29.1:
    dev: true
    resolution:
      integrity: sha512-kHmoybcPV8Sqy59DwNDY3Jefr64lK/by/da0ViFcuA4DH0vQg5Q6Ze5VimxkfQNSC+Mls/Kx53s7TjP1RhFEDQ==
  /ms/2.0.0:
    dev: true
    resolution:
      integrity: sha1-VgiurfwAvmwpAd9fmGF4jeDVl8g=
  /ms/2.1.2:
    resolution:
      integrity: sha512-sGkPx+VjMtmA6MX27oA4FBFELFCZZ4S4XqeGOXCv68tT+jb3vk/RyaKWP0PTKyWtmLSM0b+adUTEvbs1PEaH2w==
  /mz/2.7.0:
    dependencies:
      any-promise: 1.3.0
      object-assign: 4.1.1
      thenify-all: 1.6.0
    dev: true
    resolution:
      integrity: sha512-z81GNO7nnYMEhrGh9LeymoE4+Yr0Wn5McHIZMK5cfQCl+NDX08sCZgUc9/6MHni9IWuFLm1Z3HTCXu2z9fN62Q==
  /nanoid/3.1.20:
    dev: true
    engines:
      node: ^10 || ^12 || ^13.7 || ^14 || >=15.0.1
    hasBin: true
    resolution:
      integrity: sha512-a1cQNyczgKbLX9jwbS/+d7W8fX/RfgYR7lVWwWOGIPNgK2m0MWvrGF6/m4kk6U3QcFMnZf3RIhL0v2Jgh/0Uxw==
  /nanomatch/1.2.13:
    dependencies:
      arr-diff: 4.0.0
      array-unique: 0.3.2
      define-property: 2.0.2
      extend-shallow: 3.0.2
      fragment-cache: 0.2.1
      is-windows: 1.0.2
      kind-of: 6.0.3
      object.pick: 1.3.0
      regex-not: 1.0.2
      snapdragon: 0.8.2
      to-regex: 3.0.2
    dev: true
    engines:
      node: '>=0.10.0'
    resolution:
      integrity: sha512-fpoe2T0RbHwBTBUOftAfBPaDEi06ufaUai0mE6Yn1kacc3SnTErfb/h+X94VXzI64rKFHYImXSvdwGGCmwOqCA==
  /natural-compare/1.4.0:
    dev: true
    resolution:
      integrity: sha1-Sr6/7tdUHywnrPspvbvRXI1bpPc=
  /negotiator/0.6.2:
    dev: true
    engines:
      node: '>= 0.6'
    resolution:
      integrity: sha512-hZXc7K2e+PgeI1eDBe/10Ard4ekbfrrqG8Ep+8Jmf4JID2bNg7NvCPOZN+kfF574pFQI7mum2AUqDidoKqcTOw==
  /nice-try/1.0.5:
    dev: true
    resolution:
      integrity: sha512-1nh45deeb5olNY7eX82BkPO7SSxR5SSYJiPTrTdFUVYwAl8CKMA5N9PjTYkHiRjisVcxcQ1HXdLhx2qxxJzLNQ==
  /node-int64/0.4.0:
    dev: true
    resolution:
      integrity: sha1-h6kGXNs1XTGC2PlM4RGIuCXGijs=
  /node-modules-regexp/1.0.0:
    dev: true
    engines:
      node: '>=0.10.0'
    resolution:
      integrity: sha1-jZ2+KJZKSsVxLpExZCEHxx6Q7EA=
  /node-notifier/8.0.1:
    dependencies:
      growly: 1.3.0
      is-wsl: 2.2.0
      semver: 7.3.4
      shellwords: 0.1.1
      uuid: 8.3.2
      which: 2.0.2
    dev: true
    optional: true
    resolution:
      integrity: sha512-BvEXF+UmsnAfYfoapKM9nGxnP+Wn7P91YfXmrKnfcYCx6VBeoN5Ez5Ogck6I8Bi5k4RlpqRYaw75pAwzX9OphA==
  /node-releases/1.1.69:
    resolution:
      integrity: sha512-DGIjo79VDEyAnRlfSqYTsy+yoHd2IOjJiKUozD2MV2D85Vso6Bug56mb9tT/fY5Urt0iqk01H7x+llAruDR2zA==
  /normalize-package-data/2.5.0:
    dependencies:
      hosted-git-info: 2.8.8
      resolve: 1.20.0
      semver: 5.7.1
      validate-npm-package-license: 3.0.4
    resolution:
      integrity: sha512-/5CMN3T0R4XTj4DcGaexo+roZSdSFW/0AOOTROrjxzCG1wrWXEsGbRKevjlIL+ZDE4sZlJr5ED4YW0yqmkK+eA==
  /normalize-package-data/3.0.0:
    dependencies:
      hosted-git-info: 3.0.8
      resolve: 1.20.0
      semver: 7.3.4
      validate-npm-package-license: 3.0.4
    dev: true
    engines:
      node: '>=10'
    resolution:
      integrity: sha512-6lUjEI0d3v6kFrtgA/lOx4zHCWULXsFNIjHolnZCKCTLA6m/G625cdn3O7eNmT0iD3jfo6HZ9cdImGZwf21prw==
  /normalize-path/2.1.1:
    dependencies:
      remove-trailing-separator: 1.1.0
    dev: true
    engines:
      node: '>=0.10.0'
    resolution:
      integrity: sha1-GrKLVW4Zg2Oowab35vogE3/mrtk=
  /normalize-path/3.0.0:
    dev: true
    engines:
      node: '>=0.10.0'
    resolution:
      integrity: sha512-6eZs5Ls3WtCisHWp9S2GUy8dqkpGi4BVSz3GaqiE6ezub0512ESztXUwUB6C6IKbQkY2Pnb/mD4WYojCRwcwLA==
  /normalize-url/1.9.1:
    dependencies:
      object-assign: 4.1.1
      prepend-http: 1.0.4
      query-string: 4.3.4
      sort-keys: 1.1.2
    dev: true
    engines:
      node: '>=4'
    resolution:
      integrity: sha1-LMDWazHqIwNkWENuNiDYWVTGbDw=
  /normalize-url/3.3.0:
    engines:
      node: '>=6'
    resolution:
      integrity: sha512-U+JJi7duF1o+u2pynbp2zXDW2/PADgC30f0GsHZtRh+HOcXHnw137TrNlyxxRvWW5fjKd3bcLHPxofWuCjaeZg==
  /npm-normalize-package-bin/1.0.1:
    dev: true
    resolution:
      integrity: sha512-EPfafl6JL5/rU+ot6P3gRSCpPDW5VmIzX959Ob1+ySFUuuYHWHekXpwdUZcKP5C+DS4GEtdJluwBjnsNDl+fSA==
  /npm-run-path/2.0.2:
    dependencies:
      path-key: 2.0.1
    dev: true
    engines:
      node: '>=4'
    resolution:
      integrity: sha1-NakjLfo11wZ7TLLd8jV7GHFTbF8=
  /npm-run-path/4.0.1:
    dependencies:
      path-key: 3.1.1
    dev: true
    engines:
      node: '>=8'
    resolution:
      integrity: sha512-S48WzZW777zhNIrn7gxOlISNAqi9ZC/uQFnRdbeIHhZhCA6UqpkOT8T1G7BvfdgP4Er8gF4sUbaS0i7QvIfCWw==
  /nth-check/1.0.2:
    dependencies:
      boolbase: 1.0.0
    resolution:
      integrity: sha512-WeBOdju8SnzPN5vTUJYxYUxLeXpCaVP5i5e0LF8fg7WORF2Wd7wFX/pk0tYZk7s8T+J7VLy0Da6J1+wCT0AtHg==
  /nwsapi/2.2.0:
    dev: true
    resolution:
      integrity: sha512-h2AatdwYH+JHiZpv7pt/gSX1XoRGb7L/qSIeuqA6GwYoF9w1vP1cw42TO0aI2pNyshRK5893hNSl+1//vHK7hQ==
  /oauth-sign/0.9.0:
    dev: true
    resolution:
      integrity: sha512-fexhUFFPTGV8ybAtSIGbV6gOkSv8UtRbDBnAyLQw4QPKkgNlsH2ByPGtMUqdWkos6YCRmAqViwgZrJc/mRDzZQ==
  /object-assign/4.1.1:
    engines:
      node: '>=0.10.0'
    resolution:
      integrity: sha1-IQmtx5ZYh8/AXLvUQsrIv7s2CGM=
  /object-copy/0.1.0:
    dependencies:
      copy-descriptor: 0.1.1
      define-property: 0.2.5
      kind-of: 3.2.2
    dev: true
    engines:
      node: '>=0.10.0'
    resolution:
      integrity: sha1-fn2Fi3gb18mRpBupde04EnVOmYw=
  /object-inspect/1.9.0:
    resolution:
      integrity: sha512-i3Bp9iTqwhaLZBxGkRfo5ZbE07BQRT7MGu8+nNgwW9ItGp1TzCTw2DLEoWwjClxBjOFI/hWljTAmYGCEwmtnOw==
  /object-keys/1.1.1:
    engines:
      node: '>= 0.4'
    resolution:
      integrity: sha512-NuAESUOUMrlIXOfHKzD6bpPu3tYt3xvjNdRIQ+FeT0lNb4K8WR70CaDxhuNguS2XG+GjkyMwOzsN5ZktImfhLA==
  /object-visit/1.0.1:
    dependencies:
      isobject: 3.0.1
    dev: true
    engines:
      node: '>=0.10.0'
    resolution:
      integrity: sha1-95xEk68MU3e1n+OdOV5BBC3QRbs=
  /object.assign/4.1.2:
    dependencies:
      call-bind: 1.0.0
      define-properties: 1.1.3
      has-symbols: 1.0.1
      object-keys: 1.1.1
    engines:
      node: '>= 0.4'
    resolution:
      integrity: sha512-ixT2L5THXsApyiUPYKmW+2EHpXXe5Ii3M+f4e+aJFAHao5amFRW6J0OO6c/LU8Be47utCx2GL89hxGB6XSmKuQ==
  /object.getownpropertydescriptors/2.1.1:
    dependencies:
      call-bind: 1.0.0
      define-properties: 1.1.3
      es-abstract: 1.18.0-next.1
    engines:
      node: '>= 0.8'
    resolution:
      integrity: sha512-6DtXgZ/lIZ9hqx4GtZETobXLR/ZLaa0aqV0kzbn80Rf8Z2e/XFnhA0I7p07N2wH8bBBltr2xQPi6sbKWAY2Eng==
  /object.pick/1.3.0:
    dependencies:
      isobject: 3.0.1
    dev: true
    engines:
      node: '>=0.10.0'
    resolution:
      integrity: sha1-h6EKxMFpS9Lhy/U1kaZhQftd10c=
  /object.values/1.1.2:
    dependencies:
      call-bind: 1.0.0
      define-properties: 1.1.3
      es-abstract: 1.18.0-next.1
      has: 1.0.3
    engines:
      node: '>= 0.4'
    resolution:
      integrity: sha512-MYC0jvJopr8EK6dPBiO8Nb9mvjdypOachO5REGk6MXzujbBrAisKo3HmdEI6kZDL6fC31Mwee/5YbtMebixeag==
  /on-headers/1.0.2:
    dev: true
    engines:
      node: '>= 0.8'
    resolution:
      integrity: sha512-pZAE+FJLoyITytdqK0U5s+FIpjN0JP3OzFi/u8Rx+EV5/W+JTWGXG8xFzevE7AjBfDqHv/8vL8qQsIhHnqRkrA==
  /once/1.4.0:
    dependencies:
      wrappy: 1.0.2
    resolution:
      integrity: sha1-WDsap3WWHUsROsF9nFC6753Xa9E=
  /onetime/5.1.2:
    dependencies:
      mimic-fn: 2.1.0
    engines:
      node: '>=6'
    resolution:
      integrity: sha512-kbpaSSGJTWdAY5KPVeMOKXSrPtr8C8C7wodJbcsd51jRnmD+GZu8Y0VoU6Dm5Z4vWr0Ig/1NKuWRKf7j5aaYSg==
  /optionator/0.8.3:
    dependencies:
      deep-is: 0.1.3
      fast-levenshtein: 2.0.6
      levn: 0.3.0
      prelude-ls: 1.1.2
      type-check: 0.3.2
      word-wrap: 1.2.3
    dev: true
    engines:
      node: '>= 0.8.0'
    resolution:
      integrity: sha512-+IW9pACdk3XWmmTXG8m3upGUJst5XRGzxMRjXzAuJ1XnIFNvfhjjIuYkDvysnPQ7qzqVzLt78BCruntqRhWQbA==
  /ora/5.3.0:
    dependencies:
      bl: 4.1.0
      chalk: 4.1.0
      cli-cursor: 3.1.0
      cli-spinners: 2.5.0
      is-interactive: 1.0.0
      log-symbols: 4.0.0
      strip-ansi: 6.0.0
      wcwidth: 1.0.1
    dev: false
    engines:
      node: '>=10'
    resolution:
      integrity: sha512-zAKMgGXUim0Jyd6CXK9lraBnD3H5yPGBPPOkC23a2BG6hsm4Zu6OQSjQuEtV0BHDf4aKHcUFvJiGRrFuW3MG8g==
  /os-homedir/1.0.2:
    dev: false
    engines:
      node: '>=0.10.0'
    resolution:
      integrity: sha1-/7xJiDNuDoM94MFox+8VISGqf7M=
  /p-each-series/2.2.0:
    dev: true
    engines:
      node: '>=8'
    resolution:
      integrity: sha512-ycIL2+1V32th+8scbpTvyHNaHe02z0sjgh91XXjAk+ZeXoPN4Z46DVUnzdso0aX4KckKw0FNNFHdjZ2UsZvxiA==
  /p-filter/2.1.0:
    dependencies:
      p-map: 2.1.0
    dev: true
    engines:
      node: '>=8'
    resolution:
      integrity: sha512-ZBxxZ5sL2HghephhpGAQdoskxplTwr7ICaehZwLIlfL6acuVgZPm8yBNuRAFBGEqtD/hmUeq9eqLg2ys9Xr/yw==
  /p-finally/1.0.0:
    engines:
      node: '>=4'
    resolution:
      integrity: sha1-P7z7FbiZpEEjs0ttzBi3JDNqLK4=
  /p-limit/2.3.0:
    dependencies:
      p-try: 2.2.0
    engines:
      node: '>=6'
    resolution:
      integrity: sha512-//88mFWSJx8lxCzwdAABTJL2MyWB12+eIY7MDL2SqLmAkeKU9qxRvWuSyTjm3FUmpBEMuFfckAIqEaVGUDxb6w==
  /p-limit/3.0.2:
    dependencies:
      p-try: 2.2.0
    dev: false
    engines:
      node: '>=10'
    resolution:
      integrity: sha512-iwqZSOoWIW+Ew4kAGUlN16J4M7OB3ysMLSZtnhmqx7njIHFPlxWBX8xo3lVTyFVq6mI/lL9qt2IsN1sHwaxJkg==
  /p-locate/4.1.0:
    dependencies:
      p-limit: 2.3.0
    engines:
      node: '>=8'
    resolution:
      integrity: sha512-R79ZZ/0wAxKGu3oYMlz8jy/kbhsNrS7SKZ7PxEHBgJ5+F2mtFW2fK2cOtBh1cHYkQsbzFV7I+EoRKe6Yt0oK7A==
  /p-locate/5.0.0:
    dependencies:
      p-limit: 3.0.2
    dev: false
    engines:
      node: '>=10'
    resolution:
      integrity: sha512-LaNjtRWUBY++zB5nE/NwcaoMylSPk+S+ZHNB1TzdbMJMny6dynpAGt7X/tl/QYq3TIeE6nxHppbo2LGymrG5Pw==
  /p-map/2.1.0:
    dev: true
    engines:
      node: '>=6'
    resolution:
      integrity: sha512-y3b8Kpd8OAN444hxfBbFfj1FY/RjtTd8tzYwhUqNYXx0fXx2iX4maP4Qr6qhIKbQXI02wTLAda4fYUbDagTUFw==
  /p-queue/6.6.2:
    dependencies:
      eventemitter3: 4.0.7
      p-timeout: 3.2.0
    engines:
      node: '>=8'
    resolution:
      integrity: sha512-RwFpb72c/BhQLEXIZ5K2e+AhgNVmIejGlTgiB9MzZ0e93GRvqZ7uSi0dvRF7/XIXDeNkra2fNHBxTyPDGySpjQ==
  /p-reflect/2.1.0:
    dev: true
    engines:
      node: '>=8'
    resolution:
      integrity: sha512-paHV8NUz8zDHu5lhr/ngGWQiW067DK/+IbJ+RfZ4k+s8y4EKyYCz8pGYWjxCg35eHztpJAt+NUgvN4L+GCbPlg==
  /p-settle/4.1.1:
    dependencies:
      p-limit: 2.3.0
      p-reflect: 2.1.0
    dev: true
    engines:
      node: '>=10'
    resolution:
      integrity: sha512-6THGh13mt3gypcNMm0ADqVNCcYa3BK6DWsuJWFCuEKP1rpY+OKGp7gaZwVmLspmic01+fsg/fN57MfvDzZ/PuQ==
  /p-timeout/3.2.0:
    dependencies:
      p-finally: 1.0.0
    engines:
      node: '>=8'
    resolution:
      integrity: sha512-rhIwUycgwwKcP9yTOOFK/AKsAopjjCakVqLHePO3CC6Mir1Z99xT+R63jZxAT5lFZLa2inS5h+ZS2GvR99/FBg==
  /p-try/2.2.0:
    engines:
      node: '>=6'
    resolution:
      integrity: sha512-R4nPAVTAU0B9D35/Gk3uJf/7XYbQcyohSKdvAxIRSNghFl4e71hVoGnBNQz9cWaXxO2I10KTC+3jMdvvoKw6dQ==
  /parent-module/1.0.1:
    dependencies:
      callsites: 3.1.0
    engines:
      node: '>=6'
    resolution:
      integrity: sha512-GQ2EWRpQV8/o+Aw8YqtfZZPfNRWZYkbidE9k5rpl/hC3vtHHBfGm2Ifi6qWV+coDGkrUKZAxE3Lot5kcsRlh+g==
  /parse-entities/2.0.0:
    dependencies:
      character-entities: 1.2.4
      character-entities-legacy: 1.1.4
      character-reference-invalid: 1.1.4
      is-alphanumerical: 1.0.4
      is-decimal: 1.0.4
      is-hexadecimal: 1.0.4
    dev: false
    resolution:
      integrity: sha512-kkywGpCcRYhqQIchaWqZ875wzpS/bMKhz5HnN3p7wveJTkTtyAB/AlnS0f8DFSqYW1T82t6yEAkEcB+A1I3MbQ==
  /parse-json/4.0.0:
    dependencies:
      error-ex: 1.3.2
      json-parse-better-errors: 1.0.2
    engines:
      node: '>=4'
    resolution:
      integrity: sha1-vjX1Qlvh9/bHRxhPmKeIy5lHfuA=
  /parse-json/5.1.0:
    dependencies:
      '@babel/code-frame': 7.12.11
      error-ex: 1.3.2
      json-parse-even-better-errors: 2.3.1
      lines-and-columns: 1.1.6
    engines:
      node: '>=8'
    resolution:
      integrity: sha512-+mi/lmVVNKFNVyLXV31ERiy2CY5E1/F6QtJFEzoChPRwwngMNXRDQ9GJ5WdE2Z2P4AujsOi0/+2qHID68KwfIQ==
  /parse-json/5.2.0:
    dependencies:
      '@babel/code-frame': 7.12.13
      error-ex: 1.3.2
      json-parse-even-better-errors: 2.3.1
      lines-and-columns: 1.1.6
    engines:
      node: '>=8'
    resolution:
      integrity: sha512-ayCKvm/phCGxOkYRSCM82iDwct8/EonSEgCSxWxD7ve6jHggsFl4fZVQBPRNgQoKiuV/odhFrGzQXZwbifC8Rg==
  /parse5/5.1.1:
    dev: true
    resolution:
      integrity: sha512-ugq4DFI0Ptb+WWjAdOK16+u/nHfiIrcE+sh8kZMaM0WllQKLI9rOUq6c2b7cwPkXdzfQESqvoqK6ug7U/Yyzug==
  /parse5/6.0.1:
    dev: false
    resolution:
      integrity: sha512-Ofn/CTFzRGTTxwpNEs9PP93gXShHcTq255nzRYSKe8AkVpZY7e1fpmTfOyoIvjP5HG7Z2ZM7VS9PPhQGW2pOpw==
  /pascalcase/0.1.1:
    dev: true
    engines:
      node: '>=0.10.0'
    resolution:
      integrity: sha1-s2PlXoAGym/iF4TS2yK9FdeRfxQ=
  /path-exists/4.0.0:
    engines:
      node: '>=8'
    resolution:
      integrity: sha512-ak9Qy5Q7jYb2Wwcey5Fpvg2KoAc/ZIhLSLOSBmRmygPsGwkVVt0fZa0qrtMz+m6tJTAHfZQ8FnmB4MG4LWy7/w==
  /path-is-absolute/1.0.1:
    engines:
      node: '>=0.10.0'
    resolution:
      integrity: sha1-F0uSaHNVNP+8es5r9TpanhtcX18=
  /path-is-inside/1.0.2:
    dev: true
    resolution:
      integrity: sha1-NlQX3t5EQw0cEa9hAn+s8HS9/FM=
  /path-key/2.0.1:
    dev: true
    engines:
      node: '>=4'
    resolution:
      integrity: sha1-QRyttXTFoUDTpLGRDUDYDMn0C0A=
  /path-key/3.1.1:
    dev: true
    engines:
      node: '>=8'
    resolution:
      integrity: sha512-ojmeN0qd+y0jszEtoY48r0Peq5dwMEkIlCOu6Q5f41lfkswXuKtYrhgoTpLnyIcHm24Uhqx+5Tqm2InSwLhE6Q==
  /path-parse/1.0.6:
    resolution:
      integrity: sha512-GSmOT2EbHrINBf9SR7CDELwlJ8AENk3Qn7OikK4nFYAu3Ote2+JYNVvkpAEQm3/TLNEJFD/xZJjzyxg3KBWOzw==
  /path-to-regexp/1.8.0:
    dependencies:
      isarray: 0.0.1
    dev: false
    resolution:
      integrity: sha512-n43JRhlUKUAlibEJhPeir1ncUID16QnEjNpwzNdO3Lm4ywrBpBZ5oLD0I6br9evr1Y9JTqwRtAh7JLoOzAQdVA==
  /path-to-regexp/2.2.1:
    dev: true
    resolution:
      integrity: sha512-gu9bD6Ta5bwGrrU8muHzVOBFFREpp2iRkVfhBJahwJ6p6Xw20SjT0MxLnwkjOibQmGSYhiUnf2FLe7k+jcFmGQ==
  /path-type/4.0.0:
    engines:
      node: '>=8'
    resolution:
      integrity: sha512-gDKb8aZMDeD/tZWs9P6+q0J9Mwkdl6xMV8TjnGP3qJVJ06bdMgkbBlLU8IdfOsIsFz2BW1rNVT3XuNEl8zPAvw==
  /pend/1.2.0:
    dev: true
    resolution:
      integrity: sha1-elfrVQpng/kRUzH89GY9XI4AelA=
  /performance-now/2.1.0:
    dev: true
    resolution:
      integrity: sha1-Ywn04OX6kT7BxpMHrjZLSzd8nns=
  /picomatch/2.2.2:
    engines:
      node: '>=8.6'
    resolution:
      integrity: sha512-q0M/9eZHzmr0AulXyPwNfZjtwZ/RBZlbN3K3CErVrk50T2ASYI7Bye0EvekFY3IP1Nt2DHu0re+V2ZHIpMkuWg==
  /pify/2.3.0:
    dev: true
    engines:
      node: '>=0.10.0'
    resolution:
      integrity: sha1-7RQaasBDqEnqWISY59yosVMw6Qw=
  /pify/5.0.0:
    engines:
      node: '>=10'
    resolution:
      integrity: sha512-eW/gHNMlxdSP6dmG6uJip6FXN0EQBwm2clYYd8Wul42Cwu/DK8HEftzsapcNdYe2MfLiIwZqsDk2RDEsTE79hA==
  /pinkie-promise/2.0.1:
    dependencies:
      pinkie: 2.0.4
    dev: true
    engines:
      node: '>=0.10.0'
    resolution:
      integrity: sha1-ITXW36ejWMBprJsXh3YogihFD/o=
  /pinkie/2.0.4:
    dev: true
    engines:
      node: '>=0.10.0'
    resolution:
      integrity: sha1-clVrgM+g1IqXToDnckjoDtT3+HA=
  /pirates/4.0.1:
    dependencies:
      node-modules-regexp: 1.0.0
    dev: true
    engines:
      node: '>= 6'
    resolution:
      integrity: sha512-WuNqLTbMI3tmfef2TKxlQmAiLHKtFhlsCZnPIpuv2Ow0RDVO8lfy1Opf4NUzlMXLjPl+Men7AuVdX6TA+s+uGA==
  /pkg-dir/4.2.0:
    dependencies:
      find-up: 4.1.0
    dev: true
    engines:
      node: '>=8'
    resolution:
      integrity: sha512-HRDzbaKjC+AOWVXxAU/x54COGeIv9eb+6CkDSQoNTt4XyWoIJvuPsXizxu/Fr23EiekbtZwmh1IcIG/l/a10GQ==
  /playwright-chromium/1.9.1:
    dependencies:
      commander: 6.2.1
      debug: 4.3.1
      extract-zip: 2.0.1
      https-proxy-agent: 5.0.0
      jpeg-js: 0.4.3
      mime: 2.5.2
      pngjs: 5.0.0
      progress: 2.0.3
      proper-lockfile: 4.1.2
      proxy-from-env: 1.1.0
      rimraf: 3.0.2
      stack-utils: 2.0.3
      ws: 7.4.4
    dev: true
    engines:
      node: '>=10.17.0'
    hasBin: true
    requiresBuild: true
    resolution:
      integrity: sha512-D3dc7Nk7LDkvlnZtum9+PGk1QX85rPDH8R6hTfkpHU1rDbb1iOVa2dpDwJ5LNI7Po1X/q0x8v40LeeGfA9lIAg==
  /pngjs/5.0.0:
    dev: true
    engines:
      node: '>=10.13.0'
    resolution:
      integrity: sha512-40QW5YalBNfQo5yRYmiw7Yz6TKKVr3h6970B2YE+3fQpsWcrbj1PzJgxeJ19DRQjhMbKPIuMY8rFaXc8moolVw==
  /posix-character-classes/0.1.1:
    dev: true
    engines:
      node: '>=0.10.0'
    resolution:
      integrity: sha1-AerA/jta9xoqbAL+q7jB/vfgDqs=
  /postcss-calc/7.0.5:
    dependencies:
      postcss: 7.0.35
      postcss-selector-parser: 6.0.4
      postcss-value-parser: 4.1.0
    resolution:
      integrity: sha512-1tKHutbGtLtEZF6PT4JSihCHfIVldU72mZ8SdZHIYriIZ9fh9k9aWSppaT8rHsyI3dX+KSR+W+Ix9BMY3AODrg==
  /postcss-colormin/4.0.3:
    dependencies:
      browserslist: 4.16.0
      color: 3.1.3
      has: 1.0.3
      postcss: 7.0.35
      postcss-value-parser: 3.3.1
    engines:
      node: '>=6.9.0'
    resolution:
      integrity: sha512-WyQFAdDZpExQh32j0U0feWisZ0dmOtPl44qYmJKkq9xFWY3p+4qnRzCHeNrkeRhwPHz9bQ3mo0/yVkaply0MNw==
  /postcss-convert-values/4.0.1:
    dependencies:
      postcss: 7.0.35
      postcss-value-parser: 3.3.1
    engines:
      node: '>=6.9.0'
    resolution:
      integrity: sha512-Kisdo1y77KUC0Jmn0OXU/COOJbzM8cImvw1ZFsBgBgMgb1iL23Zs/LXRe3r+EZqM3vGYKdQ2YJVQ5VkJI+zEJQ==
  /postcss-discard-comments/4.0.2:
    dependencies:
      postcss: 7.0.35
    engines:
      node: '>=6.9.0'
    resolution:
      integrity: sha512-RJutN259iuRf3IW7GZyLM5Sw4GLTOH8FmsXBnv8Ab/Tc2k4SR4qbV4DNbyyY4+Sjo362SyDmW2DQ7lBSChrpkg==
  /postcss-discard-duplicates/4.0.2:
    dependencies:
      postcss: 7.0.35
    engines:
      node: '>=6.9.0'
    resolution:
      integrity: sha512-ZNQfR1gPNAiXZhgENFfEglF93pciw0WxMkJeVmw8eF+JZBbMD7jp6C67GqJAXVZP2BWbOztKfbsdmMp/k8c6oQ==
  /postcss-discard-empty/4.0.1:
    dependencies:
      postcss: 7.0.35
    engines:
      node: '>=6.9.0'
    resolution:
      integrity: sha512-B9miTzbznhDjTfjvipfHoqbWKwd0Mj+/fL5s1QOz06wufguil+Xheo4XpOnc4NqKYBCNqqEzgPv2aPBIJLox0w==
  /postcss-discard-overridden/4.0.1:
    dependencies:
      postcss: 7.0.35
    engines:
      node: '>=6.9.0'
    resolution:
      integrity: sha512-IYY2bEDD7g1XM1IDEsUT4//iEYCxAmP5oDSFMVU/JVvT7gh+l4fmjciLqGgwjdWpQIdb0Che2VX00QObS5+cTg==
  /postcss-load-config/3.0.0:
    dependencies:
      cosmiconfig: 7.0.0
      import-cwd: 3.0.0
    engines:
      node: '>= 10'
    resolution:
      integrity: sha512-lErrN8imuEF1cSiHBV8MiR7HeuzlDpCGNtaMyYHlOBuJHHOGw6S4xOMZp8BbXPr7AGQp14L6PZDlIOpfFJ6f7w==
  /postcss-merge-longhand/4.0.11:
    dependencies:
      css-color-names: 0.0.4
      postcss: 7.0.35
      postcss-value-parser: 3.3.1
      stylehacks: 4.0.3
    engines:
      node: '>=6.9.0'
    resolution:
      integrity: sha512-alx/zmoeXvJjp7L4mxEMjh8lxVlDFX1gqWHzaaQewwMZiVhLo42TEClKaeHbRf6J7j82ZOdTJ808RtN0ZOZwvw==
  /postcss-merge-rules/4.0.3:
    dependencies:
      browserslist: 4.16.0
      caniuse-api: 3.0.0
      cssnano-util-same-parent: 4.0.1
      postcss: 7.0.35
      postcss-selector-parser: 3.1.2
      vendors: 1.0.4
    engines:
      node: '>=6.9.0'
    resolution:
      integrity: sha512-U7e3r1SbvYzO0Jr3UT/zKBVgYYyhAz0aitvGIYOYK5CPmkNih+WDSsS5tvPrJ8YMQYlEMvsZIiqmn7HdFUaeEQ==
  /postcss-minify-font-values/4.0.2:
    dependencies:
      postcss: 7.0.35
      postcss-value-parser: 3.3.1
    engines:
      node: '>=6.9.0'
    resolution:
      integrity: sha512-j85oO6OnRU9zPf04+PZv1LYIYOprWm6IA6zkXkrJXyRveDEuQggG6tvoy8ir8ZwjLxLuGfNkCZEQG7zan+Hbtg==
  /postcss-minify-gradients/4.0.2:
    dependencies:
      cssnano-util-get-arguments: 4.0.0
      is-color-stop: 1.1.0
      postcss: 7.0.35
      postcss-value-parser: 3.3.1
    engines:
      node: '>=6.9.0'
    resolution:
      integrity: sha512-qKPfwlONdcf/AndP1U8SJ/uzIJtowHlMaSioKzebAXSG4iJthlWC9iSWznQcX4f66gIWX44RSA841HTHj3wK+Q==
  /postcss-minify-params/4.0.2:
    dependencies:
      alphanum-sort: 1.0.2
      browserslist: 4.16.0
      cssnano-util-get-arguments: 4.0.0
      postcss: 7.0.35
      postcss-value-parser: 3.3.1
      uniqs: 2.0.0
    engines:
      node: '>=6.9.0'
    resolution:
      integrity: sha512-G7eWyzEx0xL4/wiBBJxJOz48zAKV2WG3iZOqVhPet/9geefm/Px5uo1fzlHu+DOjT+m0Mmiz3jkQzVHe6wxAWg==
  /postcss-minify-selectors/4.0.2:
    dependencies:
      alphanum-sort: 1.0.2
      has: 1.0.3
      postcss: 7.0.35
      postcss-selector-parser: 3.1.2
    engines:
      node: '>=6.9.0'
    resolution:
      integrity: sha512-D5S1iViljXBj9kflQo4YutWnJmwm8VvIsU1GeXJGiG9j8CIg9zs4voPMdQDUmIxetUOh60VilsNzCiAFTOqu3g==
  /postcss-modules-extract-imports/3.0.0:
    engines:
      node: ^10 || ^12 || >= 14
    peerDependencies:
      postcss: ^8.1.0
    resolution:
      integrity: sha512-bdHleFnP3kZ4NYDhuGlVK+CMrQ/pqUm8bx/oGL93K6gVwiclvX5x0n76fYMKuIGKzlABOy13zsvqjb0f92TEXw==
  /postcss-modules-local-by-default/4.0.0:
    dependencies:
      icss-utils: 5.1.0
      postcss-selector-parser: 6.0.4
      postcss-value-parser: 4.1.0
    engines:
      node: ^10 || ^12 || >= 14
    peerDependencies:
      postcss: ^8.1.0
    resolution:
      integrity: sha512-sT7ihtmGSF9yhm6ggikHdV0hlziDTX7oFoXtuVWeDd3hHObNkcHRo9V3yg7vCAY7cONyxJC/XXCmmiHHcvX7bQ==
  /postcss-modules-scope/3.0.0:
    dependencies:
      postcss-selector-parser: 6.0.4
    engines:
      node: ^10 || ^12 || >= 14
    peerDependencies:
      postcss: ^8.1.0
    resolution:
      integrity: sha512-hncihwFA2yPath8oZ15PZqvWGkWf+XUfQgUGamS4LqoP1anQLOsOJw0vr7J7IwLpoY9fatA2qiGUGmuZL0Iqlg==
  /postcss-modules-values/4.0.0:
    dependencies:
      icss-utils: 5.1.0
    engines:
      node: ^10 || ^12 || >= 14
    peerDependencies:
      postcss: ^8.1.0
    resolution:
      integrity: sha512-RDxHkAiEGI78gS2ofyvCsu7iycRv7oqw5xMWn9iMoR0N/7mf9D50ecQqUo5BZ9Zh2vH4bCUR/ktCqbB9m8vJjQ==
  /postcss-modules/4.0.0:
    dependencies:
      generic-names: 2.0.1
      icss-replace-symbols: 1.1.0
      lodash.camelcase: 4.3.0
      postcss-modules-extract-imports: 3.0.0
      postcss-modules-local-by-default: 4.0.0
      postcss-modules-scope: 3.0.0
      postcss-modules-values: 4.0.0
      string-hash: 1.1.3
    peerDependencies:
      postcss: ^8.0.0
    resolution:
      integrity: sha512-ghS/ovDzDqARm4Zj6L2ntadjyQMoyJmi0JkLlYtH2QFLrvNlxH5OAVRPWPeKilB0pY7SbuhO173KOWkPAxRJcw==
  /postcss-normalize-charset/4.0.1:
    dependencies:
      postcss: 7.0.35
    engines:
      node: '>=6.9.0'
    resolution:
      integrity: sha512-gMXCrrlWh6G27U0hF3vNvR3w8I1s2wOBILvA87iNXaPvSNo5uZAMYsZG7XjCUf1eVxuPfyL4TJ7++SGZLc9A3g==
  /postcss-normalize-display-values/4.0.2:
    dependencies:
      cssnano-util-get-match: 4.0.0
      postcss: 7.0.35
      postcss-value-parser: 3.3.1
    engines:
      node: '>=6.9.0'
    resolution:
      integrity: sha512-3F2jcsaMW7+VtRMAqf/3m4cPFhPD3EFRgNs18u+k3lTJJlVe7d0YPO+bnwqo2xg8YiRpDXJI2u8A0wqJxMsQuQ==
  /postcss-normalize-positions/4.0.2:
    dependencies:
      cssnano-util-get-arguments: 4.0.0
      has: 1.0.3
      postcss: 7.0.35
      postcss-value-parser: 3.3.1
    engines:
      node: '>=6.9.0'
    resolution:
      integrity: sha512-Dlf3/9AxpxE+NF1fJxYDeggi5WwV35MXGFnnoccP/9qDtFrTArZ0D0R+iKcg5WsUd8nUYMIl8yXDCtcrT8JrdA==
  /postcss-normalize-repeat-style/4.0.2:
    dependencies:
      cssnano-util-get-arguments: 4.0.0
      cssnano-util-get-match: 4.0.0
      postcss: 7.0.35
      postcss-value-parser: 3.3.1
    engines:
      node: '>=6.9.0'
    resolution:
      integrity: sha512-qvigdYYMpSuoFs3Is/f5nHdRLJN/ITA7huIoCyqqENJe9PvPmLhNLMu7QTjPdtnVf6OcYYO5SHonx4+fbJE1+Q==
  /postcss-normalize-string/4.0.2:
    dependencies:
      has: 1.0.3
      postcss: 7.0.35
      postcss-value-parser: 3.3.1
    engines:
      node: '>=6.9.0'
    resolution:
      integrity: sha512-RrERod97Dnwqq49WNz8qo66ps0swYZDSb6rM57kN2J+aoyEAJfZ6bMx0sx/F9TIEX0xthPGCmeyiam/jXif0eA==
  /postcss-normalize-timing-functions/4.0.2:
    dependencies:
      cssnano-util-get-match: 4.0.0
      postcss: 7.0.35
      postcss-value-parser: 3.3.1
    engines:
      node: '>=6.9.0'
    resolution:
      integrity: sha512-acwJY95edP762e++00Ehq9L4sZCEcOPyaHwoaFOhIwWCDfik6YvqsYNxckee65JHLKzuNSSmAdxwD2Cud1Z54A==
  /postcss-normalize-unicode/4.0.1:
    dependencies:
      browserslist: 4.16.0
      postcss: 7.0.35
      postcss-value-parser: 3.3.1
    engines:
      node: '>=6.9.0'
    resolution:
      integrity: sha512-od18Uq2wCYn+vZ/qCOeutvHjB5jm57ToxRaMeNuf0nWVHaP9Hua56QyMF6fs/4FSUnVIw0CBPsU0K4LnBPwYwg==
  /postcss-normalize-url/4.0.1:
    dependencies:
      is-absolute-url: 2.1.0
      normalize-url: 3.3.0
      postcss: 7.0.35
      postcss-value-parser: 3.3.1
    engines:
      node: '>=6.9.0'
    resolution:
      integrity: sha512-p5oVaF4+IHwu7VpMan/SSpmpYxcJMtkGppYf0VbdH5B6hN8YNmVyJLuY9FmLQTzY3fag5ESUUHDqM+heid0UVA==
  /postcss-normalize-whitespace/4.0.2:
    dependencies:
      postcss: 7.0.35
      postcss-value-parser: 3.3.1
    engines:
      node: '>=6.9.0'
    resolution:
      integrity: sha512-tO8QIgrsI3p95r8fyqKV+ufKlSHh9hMJqACqbv2XknufqEDhDvbguXGBBqxw9nsQoXWf0qOqppziKJKHMD4GtA==
  /postcss-ordered-values/4.1.2:
    dependencies:
      cssnano-util-get-arguments: 4.0.0
      postcss: 7.0.35
      postcss-value-parser: 3.3.1
    engines:
      node: '>=6.9.0'
    resolution:
      integrity: sha512-2fCObh5UanxvSxeXrtLtlwVThBvHn6MQcu4ksNT2tsaV2Fg76R2CV98W7wNSlX+5/pFwEyaDwKLLoEV7uRybAw==
  /postcss-reduce-initial/4.0.3:
    dependencies:
      browserslist: 4.16.0
      caniuse-api: 3.0.0
      has: 1.0.3
      postcss: 7.0.35
    engines:
      node: '>=6.9.0'
    resolution:
      integrity: sha512-gKWmR5aUulSjbzOfD9AlJiHCGH6AEVLaM0AV+aSioxUDd16qXP1PCh8d1/BGVvpdWn8k/HiK7n6TjeoXN1F7DA==
  /postcss-reduce-transforms/4.0.2:
    dependencies:
      cssnano-util-get-match: 4.0.0
      has: 1.0.3
      postcss: 7.0.35
      postcss-value-parser: 3.3.1
    engines:
      node: '>=6.9.0'
    resolution:
      integrity: sha512-EEVig1Q2QJ4ELpJXMZR8Vt5DQx8/mo+dGWSR7vWXqcob2gQLyQGsionYcGKATXvQzMPn6DSN1vTN7yFximdIAg==
  /postcss-selector-parser/3.1.2:
    dependencies:
      dot-prop: 5.3.0
      indexes-of: 1.0.1
      uniq: 1.0.1
    engines:
      node: '>=8'
    resolution:
      integrity: sha512-h7fJ/5uWuRVyOtkO45pnt1Ih40CEleeyCHzipqAZO2e5H20g25Y48uYnFUiShvY4rZWNJ/Bib/KVPmanaCtOhA==
  /postcss-selector-parser/6.0.4:
    dependencies:
      cssesc: 3.0.0
      indexes-of: 1.0.1
      uniq: 1.0.1
      util-deprecate: 1.0.2
    engines:
      node: '>=4'
    resolution:
      integrity: sha512-gjMeXBempyInaBqpp8gODmwZ52WaYsVOsfr4L4lDQ7n3ncD6mEyySiDtgzCT+NYC0mmeOLvtsF8iaEf0YT6dBw==
  /postcss-svgo/4.0.2:
    dependencies:
      is-svg: 3.0.0
      postcss: 7.0.35
      postcss-value-parser: 3.3.1
      svgo: 1.3.2
    engines:
      node: '>=6.9.0'
    resolution:
      integrity: sha512-C6wyjo3VwFm0QgBy+Fu7gCYOkCmgmClghO+pjcxvrcBKtiKt0uCF+hvbMO1fyv5BMImRK90SMb+dwUnfbGd+jw==
  /postcss-unique-selectors/4.0.1:
    dependencies:
      alphanum-sort: 1.0.2
      postcss: 7.0.35
      uniqs: 2.0.0
    engines:
      node: '>=6.9.0'
    resolution:
      integrity: sha512-+JanVaryLo9QwZjKrmJgkI4Fn8SBgRO6WXQBJi7KiAVPlmxikB5Jzc4EvXMT2H0/m0RjrVVm9rGNhZddm/8Spg==
  /postcss-value-parser/3.3.1:
    resolution:
      integrity: sha512-pISE66AbVkp4fDQ7VHBwRNXzAAKJjw4Vw7nWI/+Q3vuly7SNfgYXvm6i5IgFylHGK5sP/xHAbB7N49OS4gWNyQ==
  /postcss-value-parser/4.1.0:
    resolution:
      integrity: sha512-97DXOFbQJhk71ne5/Mt6cOu6yxsSfM0QGQyl0L25Gca4yGWEGJaig7l7gbCX623VqTBNGLRLaVUCnNkcedlRSQ==
  /postcss/7.0.35:
    dependencies:
      chalk: 2.4.2
      source-map: 0.6.1
      supports-color: 6.1.0
    engines:
      node: '>=6.0.0'
    resolution:
      integrity: sha512-3QT8bBJeX/S5zKTTjTCIjRF3If4avAT6kqxcASlTWEtAFCb9NH0OUxNDfgZSWdP5fJnBYCMEWkIFfWeugjzYMg==
  /postcss/8.2.6:
    dependencies:
      colorette: 1.2.1
      nanoid: 3.1.20
      source-map: 0.6.1
    dev: true
    engines:
      node: ^10 || ^12 || >=14
    resolution:
      integrity: sha512-xpB8qYxgPuly166AGlpRjUdEYtmOWx2iCwGmrv4vqZL9YPVviDVPZPRXxnXr6xPZOdxQ9lp3ZBFCRgWJ7LE3Sg==
  /prelude-ls/1.1.2:
    dev: true
    engines:
      node: '>= 0.8.0'
    resolution:
      integrity: sha1-IZMqVJ9eUv/ZqCf1cOBL5iqX2lQ=
  /prepend-http/1.0.4:
    dev: true
    engines:
      node: '>=0.10.0'
    resolution:
      integrity: sha1-1PRWKwzjaW5BrFLQ4ALlemNdxtw=
  /pretty-format/26.6.2:
    dependencies:
      '@jest/types': 26.6.2
      ansi-regex: 5.0.0
      ansi-styles: 4.3.0
      react-is: 17.0.1
    dev: true
    engines:
      node: '>= 10'
    resolution:
      integrity: sha512-7AeGuCYNGmycyQbCqd/3PWH4eOoX/OiCa0uphp57NVTeAGdJGaAliecxwBDHYQCIvrW7aDBZCYeNTP/WX69mkg==
  /prism-react-renderer/1.1.1_react@17.0.1:
    dependencies:
      react: 17.0.1
    dev: false
    peerDependencies:
      react: '>=0.14.9'
    resolution:
      integrity: sha512-MgMhSdHuHymNRqD6KM3eGS0PNqgK9q4QF5P0yoQQvpB6jNjeSAi3jcSAz0Sua/t9fa4xDOMar9HJbLa08gl9ug==
  /prism-react-renderer/1.2.0_react@17.0.1:
    dependencies:
      react: 17.0.1
    dev: true
    peerDependencies:
      react: '>=0.14.9'
    resolution:
      integrity: sha512-GHqzxLYImx1iKN1jJURcuRoA/0ygCcNhfGw1IT8nPIMzarmKQ3Nc+JcG0gi8JXQzuh0C5ShE4npMIoqNin40hg==
  /progress/2.0.3:
    dev: true
    engines:
      node: '>=0.4.0'
    resolution:
      integrity: sha512-7PiHtLll5LdnKIMw100I+8xJXR5gW2QwWYkT6iJva0bXitZKa/XMrSbdmg3r2Xnaidz9Qumd0VPaMrZlF9V9sA==
  /promise.series/0.2.0:
    engines:
      node: '>=0.12'
    resolution:
      integrity: sha1-LMfr6Vn8OmYZwEq029yeRS2GS70=
  /prompts/2.4.0:
    dependencies:
      kleur: 3.0.3
      sisteransi: 1.0.5
    dev: true
    engines:
      node: '>= 6'
    resolution:
      integrity: sha512-awZAKrk3vN6CroQukBL+R9051a4R3zCZBlJm/HBfrSZ8iTpYix3VX1vU4mveiLpiwmOJT4wokTF9m6HUk4KqWQ==
  /prop-types/15.7.2:
    dependencies:
      loose-envify: 1.4.0
      object-assign: 4.1.1
      react-is: 16.13.1
    resolution:
      integrity: sha512-8QQikdH7//R2vurIJSutZ1smHYTcLpRWEOlHnzcWHmBYrOGUysKwSsrC89BCiFj3CbrfJ/nXFdJepOVrY1GCHQ==
  /proper-lockfile/4.1.2:
    dependencies:
      graceful-fs: 4.2.6
      retry: 0.12.0
      signal-exit: 3.0.3
    dev: true
    resolution:
      integrity: sha512-TjNPblN4BwAWMXU8s9AEz4JmQxnD1NNL7bNOY/AKUzyamc379FWASUhc/K1pL2noVb+XmZKLL68cjzLsiOAMaA==
  /property-information/5.6.0:
    dependencies:
      xtend: 4.0.2
    dev: false
    resolution:
      integrity: sha512-YUHSPk+A30YPv+0Qf8i9Mbfe/C0hdPXk1s1jPVToV8pk8BQtpw10ct89Eo7OWkutrwqvT0eicAxlOg3dOAu8JA==
  /proxy-from-env/1.1.0:
    dev: true
    resolution:
      integrity: sha512-D+zkORCbA9f1tdWRK0RaCR3GPv50cMxcrz4X8k5LTSUD1Dkw47mKJEZQNunItRTkWwgtaUSo1RVFRIG9ZXiFYg==
  /pseudomap/1.0.2:
    dev: true
    resolution:
      integrity: sha1-8FKijacOYYkX7wqKw0wa5aaChrM=
  /psl/1.8.0:
    dev: true
    resolution:
      integrity: sha512-RIdOzyoavK+hA18OGGWDqUTsCLhtA7IcZ/6NCs4fFJaHBDab+pDDmDIByWFRQJq2Cd7r1OoQxBGKOaztq+hjIQ==
  /pump/3.0.0:
    dependencies:
      end-of-stream: 1.4.4
      once: 1.4.0
    dev: true
    resolution:
      integrity: sha512-LwZy+p3SFs1Pytd/jYct4wpv49HiYCqd9Rlc5ZVdk0V+8Yzv6jR5Blk3TRmPL1ft69TxP0IMZGJ+WPFU2BFhww==
  /punycode/1.4.1:
    dev: true
    resolution:
      integrity: sha1-wNWmOycYgArY4esPpSachN1BhF4=
  /punycode/2.1.1:
    dev: true
    engines:
      node: '>=6'
    resolution:
      integrity: sha512-XRsRjdf+j5ml+y/6GKHPZbrF/8p2Yga0JPtdqTIY2Xe5ohJPD9saDJJLPvp9+NSBprVvevdXZybnj2cv8OEd0A==
  /q/1.5.1:
    engines:
      node: '>=0.6.0'
      teleport: '>=0.2.0'
    resolution:
      integrity: sha1-fjL3W0E4EpHQRhHxvxQQmsAGUdc=
  /qs/6.5.2:
    dev: true
    engines:
      node: '>=0.6'
    resolution:
      integrity: sha512-N5ZAX4/LxJmF+7wN74pUD6qAh9/wnvdQcjq9TZjevvXzSUo7bfmw91saqMjzGS2xq91/odN2dW/WOl7qQHNDGA==
  /query-string/4.3.4:
    dependencies:
      object-assign: 4.1.1
      strict-uri-encode: 1.1.0
    dev: true
    engines:
      node: '>=0.10.0'
    resolution:
      integrity: sha1-u7aTucqRXCMlFbIosaArYJBD2+s=
  /query-string/6.14.0:
    dependencies:
      decode-uri-component: 0.2.0
      filter-obj: 1.1.0
      split-on-first: 1.1.0
      strict-uri-encode: 2.0.0
    dev: false
    engines:
      node: '>=6'
    resolution:
      integrity: sha512-In3o+lUxlgejoVJgwEdYtdxrmlL0cQWJXj0+kkI7RWVo7hg5AhFtybeKlC9Dpgbr8eOC4ydpEh8017WwyfzqVQ==
  /ramda/0.27.1:
    dev: true
    resolution:
      integrity: sha512-PgIdVpn5y5Yns8vqb8FzBUEYn98V3xcPgawAkkgj0YJ0qDsnHCiNmZYfOGMgOvoB0eWFLpYbhxUR3mxfDIMvpw==
  /range-parser/1.2.0:
    dev: true
    engines:
      node: '>= 0.6'
    resolution:
      integrity: sha1-9JvmtIeJTdxA3MlKMi9hEJLgDV4=
  /rc-align/4.0.9_react-dom@17.0.1+react@17.0.1:
    dependencies:
      '@babel/runtime': 7.12.18
      classnames: 2.2.6
      dom-align: 1.12.0
      rc-util: 5.8.1_react-dom@17.0.1+react@17.0.1
      react: 17.0.1
      react-dom: 17.0.1_react@17.0.1
      resize-observer-polyfill: 1.5.1
    dev: true
    peerDependencies:
      react: '>=16.9.0'
      react-dom: '>=16.9.0'
    resolution:
      integrity: sha512-myAM2R4qoB6LqBul0leaqY8gFaiECDJ3MtQDmzDo9xM9NRT/04TvWOYd2YHU9zvGzqk9QXF6S9/MifzSKDZeMw==
  /rc-cascader/1.4.2_react-dom@17.0.1+react@17.0.1:
    dependencies:
      '@babel/runtime': 7.12.18
      array-tree-filter: 2.1.0
      rc-trigger: 5.2.2_react-dom@17.0.1+react@17.0.1
      rc-util: 5.8.1_react-dom@17.0.1+react@17.0.1
      react: 17.0.1
      react-dom: 17.0.1_react@17.0.1
      warning: 4.0.3
    dev: true
    peerDependencies:
      react: '>=16.9.0'
      react-dom: '>=16.9.0'
    resolution:
      integrity: sha512-JVuLGrSi+3G8DZyPvlKlGVWJjhoi9NTz6REHIgRspa5WnznRkKGm2ejb0jJtz0m2IL8Q9BG4ZA2sXuqAu71ltQ==
  /rc-checkbox/2.3.2_react-dom@17.0.1+react@17.0.1:
    dependencies:
      '@babel/runtime': 7.12.18
      classnames: 2.2.6
      react: 17.0.1
      react-dom: 17.0.1_react@17.0.1
    dev: true
    peerDependencies:
      react: '>=16.9.0'
      react-dom: '>=16.9.0'
    resolution:
      integrity: sha512-afVi1FYiGv1U0JlpNH/UaEXdh6WUJjcWokj/nUN2TgG80bfG+MDdbfHKlLcNNba94mbjy2/SXJ1HDgrOkXGAjg==
  /rc-collapse/3.1.0_react-dom@17.0.1+react@17.0.1:
    dependencies:
      '@babel/runtime': 7.12.18
      classnames: 2.2.6
      rc-motion: 2.4.1_react-dom@17.0.1+react@17.0.1
      rc-util: 5.8.1_react-dom@17.0.1+react@17.0.1
      react: 17.0.1
      react-dom: 17.0.1_react@17.0.1
      shallowequal: 1.1.0
    dev: true
    peerDependencies:
      react: '>=16.9.0'
      react-dom: '>=16.9.0'
    resolution:
      integrity: sha512-EwpNPJcLe7b+5JfyaxM9ZNnkCgqArt3QQO0Cr5p5plwz/C9h8liAmjYY5I4+hl9lAjBqb7ZwLu94+z+rt5g1WQ==
  /rc-dialog/8.5.1_react-dom@17.0.1+react@17.0.1:
    dependencies:
      '@babel/runtime': 7.12.18
      classnames: 2.2.6
      rc-motion: 2.4.1_react-dom@17.0.1+react@17.0.1
      rc-util: 5.8.1_react-dom@17.0.1+react@17.0.1
      react: 17.0.1
      react-dom: 17.0.1_react@17.0.1
    dev: true
    peerDependencies:
      react: '>=16.9.0'
      react-dom: '>=16.9.0'
    resolution:
      integrity: sha512-EcLgHHjF3Jp4C+TFceO2j7gIrpx0YIhY6ronki5QJDL/z+qWYozY5RNh4rnv4a6R21SPVhV+SK+gMMlMHZ/YRQ==
  /rc-drawer/4.2.2_react-dom@17.0.1+react@17.0.1:
    dependencies:
      '@babel/runtime': 7.12.18
      classnames: 2.2.6
      rc-util: 5.8.1_react-dom@17.0.1+react@17.0.1
      react: 17.0.1
      react-dom: 17.0.1_react@17.0.1
    dev: true
    peerDependencies:
      react: '>=16.9.0'
      react-dom: '>=16.9.0'
    resolution:
      integrity: sha512-zw48FATkAmJrEnfeRWiMqvKAzqGzUDLN1UXlluB7q7GgbR6mJFvc+QsmNrgxsFuMz86Lh9mKSIi7rXlPINmuzw==
  /rc-dropdown/3.2.0_react-dom@17.0.1+react@17.0.1:
    dependencies:
      '@babel/runtime': 7.12.18
      classnames: 2.2.6
      rc-trigger: 5.2.2_react-dom@17.0.1+react@17.0.1
      react: 17.0.1
      react-dom: 17.0.1_react@17.0.1
    dev: true
    peerDependencies:
      react: '*'
      react-dom: '*'
    resolution:
      integrity: sha512-j1HSw+/QqlhxyTEF6BArVZnTmezw2LnSmRk6I9W7BCqNCKaRwleRmMMs1PHbuaG8dKHVqP6e21RQ7vPBLVnnNw==
  /rc-field-form/1.18.1_react-dom@17.0.1+react@17.0.1:
    dependencies:
      '@babel/runtime': 7.12.18
      async-validator: 3.5.1
      rc-util: 5.8.1_react-dom@17.0.1+react@17.0.1
      react: 17.0.1
      react-dom: 17.0.1_react@17.0.1
    dev: true
    engines:
      node: '>=8.x'
    peerDependencies:
      react: '>= 16.9.0'
      react-dom: '>= 16.9.0'
    resolution:
      integrity: sha512-/YRnelnHLxygl/ROGhFqfCT+uAZ5xLvu3qjtlETOneb7fXKk7tqp+RGfYqZ4uNViXlsfxox3qqMMTVet6wYfEA==
  /rc-image/5.2.3_react-dom@17.0.1+react@17.0.1:
    dependencies:
      '@babel/runtime': 7.12.18
      classnames: 2.2.6
      rc-dialog: 8.5.1_react-dom@17.0.1+react@17.0.1
      rc-util: 5.8.1_react-dom@17.0.1+react@17.0.1
      react: 17.0.1
      react-dom: 17.0.1_react@17.0.1
    dev: true
    peerDependencies:
      react: '>=16.9.0'
      react-dom: '>=16.9.0'
    resolution:
      integrity: sha512-8qWNerW1rN0s4zAF6oEa+Zm7UzM+PwTxbGdufvnR3Gcp2M0bcfoEPk9V+RgTxmzGNNELxmrMHloPL4LV5BZu3Q==
  /rc-input-number/6.2.0_react-dom@17.0.1+react@17.0.1:
    dependencies:
      '@babel/runtime': 7.12.18
      classnames: 2.2.6
      rc-util: 5.8.1_react-dom@17.0.1+react@17.0.1
      react: 17.0.1
      react-dom: 17.0.1_react@17.0.1
    dev: true
    peerDependencies:
      react: '>=16.9.0'
      react-dom: '>=16.9.0'
    resolution:
      integrity: sha512-EaDkGvJN1YZdLntY2isYjHejgX6hDCcW8Te7hIGsVp3Egzn179s1PVVLQmSEfT1YC+bf+SE5EZOpw0IH7dq33w==
  /rc-mentions/1.5.3_react-dom@17.0.1+react@17.0.1:
    dependencies:
      '@babel/runtime': 7.12.18
      classnames: 2.2.6
      rc-menu: 8.10.5_react-dom@17.0.1+react@17.0.1
      rc-textarea: 0.3.4_react-dom@17.0.1+react@17.0.1
      rc-trigger: 5.2.2_react-dom@17.0.1+react@17.0.1
      rc-util: 5.8.1_react-dom@17.0.1+react@17.0.1
      react: 17.0.1
      react-dom: 17.0.1_react@17.0.1
    dev: true
    peerDependencies:
      react: '>=16.9.0'
      react-dom: '>=16.9.0'
    resolution:
      integrity: sha512-NG/KB8YiKBCJPHHvr/QapAb4f9YzLJn7kDHtmI1K6t7ZMM5YgrjIxNNhoRKKP9zJvb9PdPts69Hbg4ZMvLVIFQ==
  /rc-menu/8.10.5_react-dom@17.0.1+react@17.0.1:
    dependencies:
      '@babel/runtime': 7.12.18
      classnames: 2.2.6
      mini-store: 3.0.6_react-dom@17.0.1+react@17.0.1
      rc-motion: 2.4.1_react-dom@17.0.1+react@17.0.1
      rc-trigger: 5.2.2_react-dom@17.0.1+react@17.0.1
      rc-util: 5.8.1_react-dom@17.0.1+react@17.0.1
      react: 17.0.1
      react-dom: 17.0.1_react@17.0.1
      resize-observer-polyfill: 1.5.1
      shallowequal: 1.1.0
    dev: true
    peerDependencies:
      react: '>=16.9.0'
      react-dom: '>=16.9.0'
    resolution:
      integrity: sha512-8Ets93wQFy9IysmgRUm1VGdrEz6XfZTM0jQOqOPLYNXah5HgAmCh4xT0UOygfHB3IWiQeqDgr2uPB4uVhwI2+Q==
  /rc-motion/2.4.1_react-dom@17.0.1+react@17.0.1:
    dependencies:
      '@babel/runtime': 7.12.18
      classnames: 2.2.6
      rc-util: 5.8.1_react-dom@17.0.1+react@17.0.1
      react: 17.0.1
      react-dom: 17.0.1_react@17.0.1
    dev: true
    peerDependencies:
      react: '>=16.9.0'
      react-dom: '>=16.9.0'
    resolution:
      integrity: sha512-TWLvymfMu8SngPx5MDH8dQ0D2RYbluNTfam4hY/dNNx9RQ3WtGuZ/GXHi2ymLMzH+UNd6EEFYkOuR5JTTtm8Xg==
  /rc-notification/4.5.4_react-dom@17.0.1+react@17.0.1:
    dependencies:
      '@babel/runtime': 7.12.18
      classnames: 2.2.6
      rc-motion: 2.4.1_react-dom@17.0.1+react@17.0.1
      rc-util: 5.8.1_react-dom@17.0.1+react@17.0.1
      react: 17.0.1
      react-dom: 17.0.1_react@17.0.1
    dev: true
    engines:
      node: '>=8.x'
    peerDependencies:
      react: '>=16.9.0'
      react-dom: '>=16.9.0'
    resolution:
      integrity: sha512-VsN0ouF4uglE5g3C9oDsXLNYX0Sz++ZNUFYCswkxhpImYJ9u6nJOpyA71uOYDVCu6bAF54Y5Hi/b+EcnMzkepg==
  /rc-overflow/1.0.2_react-dom@17.0.1+react@17.0.1:
    dependencies:
      '@babel/runtime': 7.12.18
      classnames: 2.2.6
      rc-resize-observer: 1.0.0_react-dom@17.0.1+react@17.0.1
      rc-util: 5.8.1_react-dom@17.0.1+react@17.0.1
      react: 17.0.1
      react-dom: 17.0.1_react@17.0.1
    dev: true
    peerDependencies:
      react: '>=16.9.0'
      react-dom: '>=16.9.0'
    resolution:
      integrity: sha512-GXj4DAyNxm4f57LvXLwhJaZoJHzSge2l2lQq64MZP7NJAfLpQqOLD+v9JMV9ONTvDPZe8kdzR+UMmkAn7qlzFA==
  /rc-pagination/3.1.3_react-dom@17.0.1+react@17.0.1:
    dependencies:
      '@babel/runtime': 7.12.18
      classnames: 2.2.6
      react: 17.0.1
      react-dom: 17.0.1_react@17.0.1
    dev: true
    peerDependencies:
      react: '>=16.9.0'
      react-dom: '>=16.9.0'
    resolution:
      integrity: sha512-Z7CdC4xGkedfAwcUHPtfqNhYwVyDgkmhkvfsmoByCOwAd89p42t5O5T3ORar1wRmVWf3jxk/Bf4k0atenNvlFA==
  /rc-picker/2.5.5_react-dom@17.0.1+react@17.0.1:
    dependencies:
      '@babel/runtime': 7.12.18
      classnames: 2.2.6
      date-fns: 2.17.0
      moment: 2.29.1
      rc-trigger: 5.2.2_react-dom@17.0.1+react@17.0.1
      rc-util: 5.8.1_react-dom@17.0.1+react@17.0.1
      react: 17.0.1
      react-dom: 17.0.1_react@17.0.1
      shallowequal: 1.1.0
    dev: true
    engines:
      node: '>=8.x'
    peerDependencies:
      dayjs: ^1.8.30
      react: '>=16.9.0'
      react-dom: '>=16.9.0'
    resolution:
      integrity: sha512-HZDBDDDqCkw7RiFQI9yxuQb1G9/z2KS66+0moJ3jSNVWTGZwTGa8bmdEabds7WtEZEHPDH5EGlWAJU72iimxUg==
  /rc-progress/3.1.3_react-dom@17.0.1+react@17.0.1:
    dependencies:
      '@babel/runtime': 7.12.18
      classnames: 2.2.6
      react: 17.0.1
      react-dom: 17.0.1_react@17.0.1
    dev: true
    peerDependencies:
      react: '>=16.9.0'
      react-dom: '>=16.9.0'
    resolution:
      integrity: sha512-Jl4fzbBExHYMoC6HBPzel0a9VmhcSXx24LVt/mdhDM90MuzoMCJjXZAlhA0V0CJi+SKjMhfBoIQ6Lla1nD4QNw==
  /rc-rate/2.9.1_react-dom@17.0.1+react@17.0.1:
    dependencies:
      '@babel/runtime': 7.12.18
      classnames: 2.2.6
      rc-util: 5.8.1_react-dom@17.0.1+react@17.0.1
      react: 17.0.1
      react-dom: 17.0.1_react@17.0.1
    dev: true
    engines:
      node: '>=8.x'
    peerDependencies:
      react: '>=16.9.0'
      react-dom: '>=16.9.0'
    resolution:
      integrity: sha512-MmIU7FT8W4LYRRHJD1sgG366qKtSaKb67D0/vVvJYR0lrCuRrCiVQ5qhfT5ghVO4wuVIORGpZs7ZKaYu+KMUzA==
  /rc-resize-observer/1.0.0_react-dom@17.0.1+react@17.0.1:
    dependencies:
      '@babel/runtime': 7.12.18
      classnames: 2.2.6
      rc-util: 5.8.1_react-dom@17.0.1+react@17.0.1
      react: 17.0.1
      react-dom: 17.0.1_react@17.0.1
      resize-observer-polyfill: 1.5.1
    dev: true
    peerDependencies:
      react: '>=16.9.0'
      react-dom: '>=16.9.0'
    resolution:
      integrity: sha512-RgKGukg1mlzyGdvzF7o/LGFC8AeoMH9aGzXTUdp6m+OApvmRdUuOscq/Y2O45cJA+rXt1ApWlpFoOIioXL3AGg==
  /rc-select/12.1.3_react-dom@17.0.1+react@17.0.1:
    dependencies:
      '@babel/runtime': 7.12.18
      classnames: 2.2.6
      rc-motion: 2.4.1_react-dom@17.0.1+react@17.0.1
      rc-overflow: 1.0.2_react-dom@17.0.1+react@17.0.1
      rc-trigger: 5.2.2_react-dom@17.0.1+react@17.0.1
      rc-util: 5.8.1_react-dom@17.0.1+react@17.0.1
      rc-virtual-list: 3.2.6_react-dom@17.0.1+react@17.0.1
      react: 17.0.1
      react-dom: 17.0.1_react@17.0.1
    dev: true
    engines:
      node: '>=8.x'
    peerDependencies:
      react: '*'
      react-dom: '*'
    resolution:
      integrity: sha512-pMJ27VQRh5QbyGLSE+by4tORYucNFbZxON+Ywj81qjXAGMjvhMcOOvlv1RZRNdnZxaMwH//3iDPOf80b0AJxZg==
  /rc-slider/9.7.1_react-dom@17.0.1+react@17.0.1:
    dependencies:
      '@babel/runtime': 7.12.18
      classnames: 2.2.6
      rc-tooltip: 5.0.2_react-dom@17.0.1+react@17.0.1
      rc-util: 5.8.1_react-dom@17.0.1+react@17.0.1
      react: 17.0.1
      react-dom: 17.0.1_react@17.0.1
      shallowequal: 1.1.0
    dev: true
    engines:
      node: '>=8.x'
    peerDependencies:
      react: '>=16.9.0'
      react-dom: '>=16.9.0'
    resolution:
      integrity: sha512-r9r0dpFA3PEvxBhIfVi1lVzxuSogWxeY+tGvi2AqMM1rPgaOXQ7WbtT+9kVFkJ9K8TntA/vYPgiCCKfN29KTkw==
  /rc-steps/4.1.3_react-dom@17.0.1+react@17.0.1:
    dependencies:
      '@babel/runtime': 7.12.18
      classnames: 2.2.6
      rc-util: 5.8.1_react-dom@17.0.1+react@17.0.1
      react: 17.0.1
      react-dom: 17.0.1_react@17.0.1
    dev: true
    engines:
      node: '>=8.x'
    peerDependencies:
      react: '>=16.9.0'
      react-dom: '>=16.9.0'
    resolution:
      integrity: sha512-GXrMfWQOhN3sVze3JnzNboHpQdNHcdFubOETUHyDpa/U3HEKBZC3xJ8XK4paBgF4OJ3bdUVLC+uBPc6dCxvDYA==
  /rc-switch/3.2.2_react-dom@17.0.1+react@17.0.1:
    dependencies:
      '@babel/runtime': 7.12.18
      classnames: 2.2.6
      rc-util: 5.8.1_react-dom@17.0.1+react@17.0.1
      react: 17.0.1
      react-dom: 17.0.1_react@17.0.1
    dev: true
    peerDependencies:
      react: '>=16.9.0'
      react-dom: '>=16.9.0'
    resolution:
      integrity: sha512-+gUJClsZZzvAHGy1vZfnwySxj+MjLlGRyXKXScrtCTcmiYNPzxDFOxdQ/3pK1Kt/0POvwJ/6ALOR8gwdXGhs+A==
  /rc-table/7.13.1_react-dom@17.0.1+react@17.0.1:
    dependencies:
      '@babel/runtime': 7.12.18
      classnames: 2.2.6
      rc-resize-observer: 1.0.0_react-dom@17.0.1+react@17.0.1
      rc-util: 5.8.1_react-dom@17.0.1+react@17.0.1
      react: 17.0.1
      react-dom: 17.0.1_react@17.0.1
      shallowequal: 1.1.0
    dev: true
    engines:
      node: '>=8.x'
    peerDependencies:
      react: '>=16.9.0'
      react-dom: '>=16.9.0'
    resolution:
      integrity: sha512-zg2ldSRHj1ENGsSykSKV5axnWkSaaly+wjRcD1Bspx4WHrf3m/I1WYjpVvOeer2e06bfKb6lmkK0HLxQ1cZtsg==
  /rc-tabs/11.7.3_react-dom@17.0.1+react@17.0.1:
    dependencies:
      '@babel/runtime': 7.12.18
      classnames: 2.2.6
      rc-dropdown: 3.2.0_react-dom@17.0.1+react@17.0.1
      rc-menu: 8.10.5_react-dom@17.0.1+react@17.0.1
      rc-resize-observer: 1.0.0_react-dom@17.0.1+react@17.0.1
      rc-util: 5.8.1_react-dom@17.0.1+react@17.0.1
      react: 17.0.1
      react-dom: 17.0.1_react@17.0.1
    dev: true
    engines:
      node: '>=8.x'
    peerDependencies:
      react: '>=16.9.0'
      react-dom: '>=16.9.0'
    resolution:
      integrity: sha512-5nd2NVss9TprPRV9r8N05SjQyAE7zDrLejxFLcbJ+BdLxSwnGnk3ws/Iq0smqKZUnPQC0XEvnpF3+zlllUUT2w==
  /rc-textarea/0.3.4_react-dom@17.0.1+react@17.0.1:
    dependencies:
      '@babel/runtime': 7.12.18
      classnames: 2.2.6
      rc-resize-observer: 1.0.0_react-dom@17.0.1+react@17.0.1
      rc-util: 5.8.1_react-dom@17.0.1+react@17.0.1
      react: 17.0.1
      react-dom: 17.0.1_react@17.0.1
    dev: true
    peerDependencies:
      react: '>=16.9.0'
      react-dom: '>=16.9.0'
    resolution:
      integrity: sha512-ILUYx831ZukQPv3m7R4RGRtVVWmL1LV4ME03L22mvT56US0DGCJJaRTHs4vmpcSjFHItph5OTmhodY4BOwy81A==
  /rc-tooltip/5.0.2_react-dom@17.0.1+react@17.0.1:
    dependencies:
      '@babel/runtime': 7.12.18
      rc-trigger: 5.2.2_react-dom@17.0.1+react@17.0.1
      react: 17.0.1
      react-dom: 17.0.1_react@17.0.1
    dev: true
    peerDependencies:
      react: '>=16.9.0'
      react-dom: '>=16.9.0'
    resolution:
      integrity: sha512-A4FejSG56PzYtSNUU4H1pVzfhtkV/+qMT2clK0CsSj+9mbc4USEtpWeX6A/jjVL+goBOMKj8qlH7BCZmZWh/Nw==
  /rc-tree-select/4.3.0_react-dom@17.0.1+react@17.0.1:
    dependencies:
      '@babel/runtime': 7.12.18
      classnames: 2.2.6
      rc-select: 12.1.3_react-dom@17.0.1+react@17.0.1
      rc-tree: 4.1.1_react-dom@17.0.1+react@17.0.1
      rc-util: 5.8.1_react-dom@17.0.1+react@17.0.1
      react: 17.0.1
      react-dom: 17.0.1_react@17.0.1
    dev: true
    peerDependencies:
      react: '*'
      react-dom: '*'
    resolution:
      integrity: sha512-EEXB9dKBsJNJuKIU5NERZsaJ71GDGIj5uWLl7A4XiYr2jXM4JICfScvvp3O5jHMDfhqmgpqNc0z90mHkgh3hKg==
  /rc-tree/4.1.1_react-dom@17.0.1+react@17.0.1:
    dependencies:
      '@babel/runtime': 7.12.18
      classnames: 2.2.6
      rc-motion: 2.4.1_react-dom@17.0.1+react@17.0.1
      rc-util: 5.8.1_react-dom@17.0.1+react@17.0.1
      rc-virtual-list: 3.2.6_react-dom@17.0.1+react@17.0.1
      react: 17.0.1
      react-dom: 17.0.1_react@17.0.1
    dev: true
    engines:
      node: '>=8.x'
    peerDependencies:
      react: '*'
      react-dom: '*'
    resolution:
      integrity: sha512-ufq7CkWfvTQa+xMPzEWYfOjTfsEALlPr0/IyujEG4+4d8NdaR3e+0dc8LkkVWoe1VCcXV2FQqAsgr2z/ThFUrQ==
  /rc-trigger/5.2.2_react-dom@17.0.1+react@17.0.1:
    dependencies:
      '@babel/runtime': 7.12.18
      classnames: 2.2.6
      rc-align: 4.0.9_react-dom@17.0.1+react@17.0.1
      rc-motion: 2.4.1_react-dom@17.0.1+react@17.0.1
      rc-util: 5.8.1_react-dom@17.0.1+react@17.0.1
      react: 17.0.1
      react-dom: 17.0.1_react@17.0.1
    dev: true
    engines:
      node: '>=8.x'
    peerDependencies:
      react: '>=16.9.0'
      react-dom: '>=16.9.0'
    resolution:
      integrity: sha512-e6tyCw/xqp4KfYodEK2ecgiUEWQCsqrw2rMXWF6zSeq9SYoXMVZJz4ao8xct4YSiAe7zuaCKkPprS0xdqnAtMg==
  /rc-upload/3.3.4_react-dom@17.0.1+react@17.0.1:
    dependencies:
      '@babel/runtime': 7.12.18
      classnames: 2.2.6
      rc-util: 5.8.1_react-dom@17.0.1+react@17.0.1
      react: 17.0.1
      react-dom: 17.0.1_react@17.0.1
    dev: true
    peerDependencies:
      react: '>=16.9.0'
      react-dom: '>=16.9.0'
    resolution:
      integrity: sha512-v2sirR4JL31UTHD/f0LGUdd+tpFaOVUTPeIEjAXRP9kRN8TFhqOgcXl5ixtyqj90FmtRUmKmafCv0EmhBQUHqQ==
  /rc-util/5.8.1_react-dom@17.0.1+react@17.0.1:
    dependencies:
      '@babel/runtime': 7.12.18
      react: 17.0.1
      react-dom: 17.0.1_react@17.0.1
      react-is: 16.13.1
      shallowequal: 1.1.0
    dev: true
    peerDependencies:
      react: '>=16.9.0'
      react-dom: '>=16.9.0'
    resolution:
      integrity: sha512-kXV/QjL+azh3AxMk68gm8+nltVoL6bjeJJULAZLRCLus2Fhvo/aaMZokxYov/E0dbfjo31I78pF4yVljqQB7bA==
  /rc-virtual-list/3.2.6_react-dom@17.0.1+react@17.0.1:
    dependencies:
      classnames: 2.2.6
      rc-resize-observer: 1.0.0_react-dom@17.0.1+react@17.0.1
      rc-util: 5.8.1_react-dom@17.0.1+react@17.0.1
      react: 17.0.1
      react-dom: 17.0.1_react@17.0.1
    dev: true
    engines:
      node: '>=8.x'
    peerDependencies:
      react: '*'
      react-dom: '*'
    resolution:
      integrity: sha512-8FiQLDzm3c/tMX0d62SQtKDhLH7zFlSI6pWBAPt+TUntEqd3Lz9zFAmpvTu8gkvUom/HCsDSZs4wfV4wDPWC0Q==
  /rc/1.2.8:
    dependencies:
      deep-extend: 0.6.0
      ini: 1.3.5
      minimist: 1.2.5
      strip-json-comments: 2.0.1
    dev: true
    hasBin: true
    resolution:
      integrity: sha512-y3bGgqKj3QBdxLbLkomlohkvsA8gdAiUQlSBJnBhfn+BPxg4bc62d8TcBW15wavDfgexCgccckhcZvywyQYPOw==
  /react-dom/17.0.1_react@17.0.1:
    dependencies:
      loose-envify: 1.4.0
      object-assign: 4.1.1
      react: 17.0.1
      scheduler: 0.20.1
    peerDependencies:
      react: 17.0.1
    resolution:
      integrity: sha512-6eV150oJZ9U2t9svnsspTMrWNyHc6chX0KzDeAOXftRa8bNeOKTTfCJ7KorIwenkHd2xqVTBTCZd79yk/lx/Ug==
  /react-is/16.13.1:
    resolution:
      integrity: sha512-24e6ynE2H+OKt4kqsOvNd8kBpV65zoxbA4BVsEOB3ARVWQki/DHzaUoC5KuON/BiccDaCCTZBuOcfZs70kR8bQ==
  /react-is/17.0.1:
    dev: true
    resolution:
      integrity: sha512-NAnt2iGDXohE5LI7uBnLnqvLQMtzhkiAOLXTmv+qnF9Ky7xAPcX8Up/xWIhxvLVGJvuLiNc4xQLtuqDRzb4fSA==
  /react-lifecycles-compat/3.0.4:
    dev: true
    resolution:
      integrity: sha512-fBASbA6LnOU9dOU2eW7aQ8xmYBSXUIWr+UmF9b1efZBazGNO+rcXT/icdKnYm2pTwcRylVUYwW7H1PHfLekVzA==
  /react-live/2.2.3_react-dom@17.0.1+react@17.0.1:
    dependencies:
      buble: 0.19.6
      core-js: 2.6.11
      dom-iterator: 1.0.0
      prism-react-renderer: 1.1.1_react@17.0.1
      prop-types: 15.7.2
      react-simple-code-editor: 0.10.0_react-dom@17.0.1+react@17.0.1
      unescape: 1.0.1
    dev: false
    engines:
      node: '>= 0.12.0'
      npm: '>= 2.0.0'
    peerDependencies:
      react: '*'
      react-dom: '*'
    resolution:
      integrity: sha512-tpKruvfytNETuzO3o1mrQUj180GVrq35IE8F5gH1NJVPt4szYCx83/dOSCOyjgRhhc3gQvl0pQ3k/CjOjwJkKQ==
  /react-refresh/0.8.3:
    dev: true
    engines:
      node: '>=0.10.0'
    resolution:
      integrity: sha512-X8jZHc7nCMjaCqoU+V2I0cOhNW+QMBwSUkeXnTi8IPe6zaRWfn60ZzvFDZqWPfmSJfjub7dDW1SP0jaHWLu/hg==
  /react-refresh/0.9.0:
    engines:
      node: '>=0.10.0'
    resolution:
      integrity: sha512-Gvzk7OZpiqKSkxsQvO/mbTN1poglhmAV7gR/DdIrRrSMXraRQQlfikRJOr3Nb9GTMPC5kof948Zy6jJZIFtDvQ==
  /react-router-dom/5.2.0_react@17.0.1:
    dependencies:
      '@babel/runtime': 7.10.5
      history: 4.10.1
      loose-envify: 1.4.0
      prop-types: 15.7.2
      react: 17.0.1
      react-router: 5.2.0_react@17.0.1
      tiny-invariant: 1.1.0
      tiny-warning: 1.0.3
    dev: false
    peerDependencies:
      react: '>=15'
    resolution:
      integrity: sha512-gxAmfylo2QUjcwxI63RhQ5G85Qqt4voZpUXSEqCwykV0baaOTQDR1f0PmY8AELqIyVc0NEZUj0Gov5lNGcXgsA==
  /react-router/5.2.0_react@17.0.1:
    dependencies:
      '@babel/runtime': 7.10.5
      history: 4.10.1
      hoist-non-react-statics: 3.3.2
      loose-envify: 1.4.0
      mini-create-react-context: 0.4.0_prop-types@15.7.2+react@17.0.1
      path-to-regexp: 1.8.0
      prop-types: 15.7.2
      react: 17.0.1
      react-is: 16.13.1
      tiny-invariant: 1.1.0
      tiny-warning: 1.0.3
    dev: false
    peerDependencies:
      react: '>=15'
    resolution:
      integrity: sha512-smz1DUuFHRKdcJC0jobGo8cVbhO3x50tCL4icacOlcwDOEQPq4TMqwx3sY1TP+DvtTgz4nm3thuo7A+BK2U0Dw==
  /react-simple-code-editor/0.10.0_react-dom@17.0.1+react@17.0.1:
    dependencies:
      react: 17.0.1
      react-dom: 17.0.1_react@17.0.1
    dev: false
    peerDependencies:
      react: ^16.0.0
      react-dom: ^16.0.0
    resolution:
      integrity: sha512-bL5W5mAxSW6+cLwqqVWY47Silqgy2DKDTR4hDBrLrUqC5BXc29YVx17l2IZk5v36VcDEq1Bszu2oHm1qBwKqBA==
  /react-transition-group/2.9.0_react@17.0.1:
    dependencies:
      dom-helpers: 3.4.0
      loose-envify: 1.4.0
      prop-types: 15.7.2
      react: 17.0.1
      react-lifecycles-compat: 3.0.4
    dev: true
    peerDependencies:
      react: '>=15.0.0'
      react-dom: '>=15.0.0'
    resolution:
      integrity: sha512-+HzNTCHpeQyl4MJ/bdE0u6XRMe9+XG/+aL4mCxVN4DnPBQ0/5bfHWPDuOZUzYdMj94daZaZdCCc1Dzt9R/xSSg==
  /react/17.0.1:
    dependencies:
      loose-envify: 1.4.0
      object-assign: 4.1.1
    engines:
      node: '>=0.10.0'
    resolution:
      integrity: sha512-lG9c9UuMHdcAexXtigOZLX8exLWkW0Ku29qPRU8uhF2R9BN96dLCt0psvzPLlHc5OWkgymP3qwTRgbnw5BKx3w==
  /read-package-json/3.0.1:
    dependencies:
      glob: 7.1.6
      json-parse-even-better-errors: 2.3.1
      normalize-package-data: 3.0.0
      npm-normalize-package-bin: 1.0.1
    dev: true
    engines:
      node: '>=10'
    resolution:
      integrity: sha512-aLcPqxovhJTVJcsnROuuzQvv6oziQx4zd3JvG0vGCL5MjTONUc4uJ90zCBC6R7W7oUKBNoR/F8pkyfVwlbxqng==
  /read-pkg-up/7.0.1:
    dependencies:
      find-up: 4.1.0
      read-pkg: 5.2.0
      type-fest: 0.8.1
    engines:
      node: '>=8'
    resolution:
      integrity: sha512-zK0TB7Xd6JpCLmlLmufqykGE+/TlOePD6qKClNW7hHDKFh/J7/7gCWGR7joEQEW1bKq3a3yUZSObOoWLFQ4ohg==
  /read-pkg/5.2.0:
    dependencies:
      '@types/normalize-package-data': 2.4.0
      normalize-package-data: 2.5.0
      parse-json: 5.2.0
      type-fest: 0.6.0
    engines:
      node: '>=8'
    resolution:
      integrity: sha512-Ug69mNOpfvKDAc2Q8DRpMjjzdtrnv9HcSMX+4VsZxD1aZ6ZzrIE7rlzXBtWTyhULSMKg076AW6WR5iZpD0JiOg==
  /read-yaml-file/2.1.0:
    dependencies:
      js-yaml: 4.0.0
      strip-bom: 4.0.0
    dev: true
    engines:
      node: '>=10.13'
    resolution:
      integrity: sha512-UkRNRIwnhG+y7hpqnycCL/xbTk7+ia9VuVTC0S+zVbwd65DI9eUpRMfsWIGrCWxTU/mi+JW8cHQCrv+zfCbEPQ==
  /readable-stream/3.6.0:
    dependencies:
      inherits: 2.0.4
      string_decoder: 1.3.0
      util-deprecate: 1.0.2
    dev: false
    engines:
      node: '>= 6'
    resolution:
      integrity: sha512-BViHy7LKeTz4oNnkcLJ+lVSL6vpiFeX6/d3oSH8zCW7UxP2onchk+vTGB143xuFjHS3deTgkKoXXymXqymiIdA==
  /readdirp/3.5.0:
    dependencies:
      picomatch: 2.2.2
    dev: true
    engines:
      node: '>=8.10.0'
    resolution:
      integrity: sha512-cMhu7c/8rdhkHXWsY+osBhfSy0JikwpHK/5+imo+LpeasTF8ouErHrlYkwT0++njiyuDvc7OFY5T3ukvZ8qmFQ==
  /regenerate-unicode-properties/8.2.0:
    dependencies:
      regenerate: 1.4.2
    dev: false
    engines:
      node: '>=4'
    resolution:
      integrity: sha512-F9DjY1vKLo/tPePDycuH3dn9H1OTPIkVD9Kz4LODu+F2C75mgjAJ7x/gwy6ZcSNRAAkhNlJSOHRe8k3p+K9WhA==
  /regenerate/1.4.2:
    dev: false
    resolution:
      integrity: sha512-zrceR/XhGYU/d/opr2EKO7aRHUeiBI8qjtfHqADTwZd6Szfy16la6kqD0MIUs5z5hx6AaKa+PixpPrR289+I0A==
  /regenerator-runtime/0.11.1:
    dev: true
    resolution:
      integrity: sha512-MguG95oij0fC3QV3URf4V2SDYGJhJnJGqvIIgdECeODCT98wSWDAJ94SSuVpYQUoTcGUIL6L4yNB7j1DFFHSBg==
  /regenerator-runtime/0.13.7:
    resolution:
      integrity: sha512-a54FxoJDIr27pgf7IgeQGxmqUNYrcV338lf/6gH456HZ/PhX+5BcwHXG9ajESmwe6WRO0tAzRUrRmNONWgkrew==
  /regex-not/1.0.2:
    dependencies:
      extend-shallow: 3.0.2
      safe-regex: 1.1.0
    dev: true
    engines:
      node: '>=0.10.0'
    resolution:
      integrity: sha512-J6SDjUgDxQj5NusnOtdFxDwN/+HWykR8GELwctJ7mdqhcyy1xEc4SRFHUXvxTp661YaVKAjfRLZ9cCqS6tn32A==
  /regexpu-core/4.7.1:
    dependencies:
      regenerate: 1.4.2
      regenerate-unicode-properties: 8.2.0
      regjsgen: 0.5.2
      regjsparser: 0.6.4
      unicode-match-property-ecmascript: 1.0.4
      unicode-match-property-value-ecmascript: 1.2.0
    dev: false
    engines:
      node: '>=4'
    resolution:
      integrity: sha512-ywH2VUraA44DZQuRKzARmw6S66mr48pQVva4LBeRhcOltJ6hExvWly5ZjFLYo67xbIxb6W1q4bAGtgfEl20zfQ==
  /registry-auth-token/3.3.2:
    dependencies:
      rc: 1.2.8
      safe-buffer: 5.2.1
    dev: true
    resolution:
      integrity: sha512-JL39c60XlzCVgNrO+qq68FoNb56w/m7JYvGR2jT5iR1xBrUA3Mfx5Twk5rqTThPmQKMWydGmq8oFtDlxfrmxnQ==
  /registry-url/3.1.0:
    dependencies:
      rc: 1.2.8
    dev: true
    engines:
      node: '>=0.10.0'
    resolution:
      integrity: sha1-PU74cPc93h138M+aOBQyRE4XSUI=
  /regjsgen/0.5.2:
    dev: false
    resolution:
      integrity: sha512-OFFT3MfrH90xIW8OOSyUrk6QHD5E9JOTeGodiJeBS3J6IwlgzJMNE/1bZklWz5oTg+9dCMyEetclvCVXOPoN3A==
  /regjsparser/0.6.4:
    dependencies:
      jsesc: 0.5.0
    dev: false
    hasBin: true
    resolution:
      integrity: sha512-64O87/dPDgfk8/RQqC4gkZoGyyWFIEUTTh80CU6CWuK5vkCGyekIx+oKcEIYtP/RAxSQltCZHCNu/mdd7fqlJw==
  /remark-footnotes/2.0.0:
    dev: false
    resolution:
      integrity: sha512-3Clt8ZMH75Ayjp9q4CorNeyjwIxHFcTkaektplKGl2A1jNGEUey8cKL0ZC5vJwfcD5GFGsNLImLG/NGzWIzoMQ==
  /remark-frontmatter/2.0.0:
    dependencies:
      fault: 1.0.4
    dev: false
    resolution:
      integrity: sha512-uNOQt4tO14qBFWXenF0MLC4cqo3dv8qiHPGyjCl1rwOT0LomSHpcElbjjVh5CwzElInB38HD8aSRVugKQjeyHA==
  /remark-frontmatter/3.0.0:
    dependencies:
      mdast-util-frontmatter: 0.2.0
      micromark-extension-frontmatter: 0.2.2
    dev: false
    resolution:
      integrity: sha512-mSuDd3svCHs+2PyO29h7iijIZx4plX0fheacJcAoYAASfgzgVIcXGYSq9GFyYocFLftQs8IOmmkgtOovs6d4oA==
  /remark-mdx/1.6.22:
    dependencies:
      '@babel/core': 7.12.9
      '@babel/helper-plugin-utils': 7.10.4
      '@babel/plugin-proposal-object-rest-spread': 7.12.1_@babel+core@7.12.9
      '@babel/plugin-syntax-jsx': 7.12.1_@babel+core@7.12.9
      '@mdx-js/util': 1.6.22
      is-alphabetical: 1.0.4
      remark-parse: 8.0.3
      unified: 9.2.0
    dev: false
    resolution:
      integrity: sha512-phMHBJgeV76uyFkH4rvzCftLfKCr2RZuF+/gmVcaKrpsihyzmhXjA0BEMDaPTXG5y8qZOKPVo83NAOX01LPnOQ==
  /remark-parse/8.0.3:
    dependencies:
      ccount: 1.1.0
      collapse-white-space: 1.0.6
      is-alphabetical: 1.0.4
      is-decimal: 1.0.4
      is-whitespace-character: 1.0.4
      is-word-character: 1.0.4
      markdown-escapes: 1.0.4
      parse-entities: 2.0.0
      repeat-string: 1.6.1
      state-toggle: 1.0.3
      trim: 0.0.1
      trim-trailing-lines: 1.1.4
      unherit: 1.1.3
      unist-util-remove-position: 2.0.1
      vfile-location: 3.2.0
      xtend: 4.0.2
    dev: false
    resolution:
      integrity: sha512-E1K9+QLGgggHxCQtLt++uXltxEprmWzNfg+MxpfHsZlrddKzZ/hZyWHDbK3/Ap8HJQqYJRXP+jHczdL6q6i85Q==
  /remark-slug/6.0.0:
    dependencies:
      github-slugger: 1.3.0
      mdast-util-to-string: 1.1.0
      unist-util-visit: 2.0.3
    dev: true
    resolution:
      integrity: sha512-ln67v5BrGKHpETnm6z6adlJPhESFJwfuZZ3jrmi+lKTzeZxh2tzFzUfDD4Pm2hRGOarHLuGToO86MNMZ/hA67Q==
  /remark-squeeze-paragraphs/4.0.0:
    dependencies:
      mdast-squeeze-paragraphs: 4.0.0
    dev: false
    resolution:
      integrity: sha512-8qRqmL9F4nuLPIgl92XUuxI3pFxize+F1H0e/W3llTk0UsjJaj01+RrirkMw7P21RKe4X6goQhYRSvNWX+70Rw==
  /remark-toc/7.0.0:
    dependencies:
      '@types/unist': 2.0.3
      mdast-util-toc: 5.0.3
    dev: true
    resolution:
      integrity: sha512-NyW/W7ttlj003eFXeIgq7eV2bffTQuO48PyC9zbh/RhTA/QaHJOAgJ4qvaRwKAVMWSBIh4W/5nZFWQ4rceV3fw==
  /remove-trailing-separator/1.1.0:
    dev: true
    resolution:
      integrity: sha1-wkvOKig62tW8P1jg1IJJuSN52O8=
  /repeat-element/1.1.3:
    dev: true
    engines:
      node: '>=0.10.0'
    resolution:
      integrity: sha512-ahGq0ZnV5m5XtZLMb+vP76kcAM5nkLqk0lpqAuojSKGgQtn4eRi4ZZGm2olo2zKFH+sMsWaqOCW1dqAnOru72g==
  /repeat-string/1.6.1:
    engines:
      node: '>=0.10'
    resolution:
      integrity: sha1-jcrkcOHIirwtYA//Sndihtp15jc=
  /request-promise-core/1.1.4_request@2.88.2:
    dependencies:
      lodash: 4.17.21
      request: 2.88.2
    dev: true
    engines:
      node: '>=0.10.0'
    peerDependencies:
      request: ^2.34
    resolution:
      integrity: sha512-TTbAfBBRdWD7aNNOoVOBH4pN/KigV6LyapYNNlAPA8JwbovRti1E88m3sYAwsLi5ryhPKsE9APwnjFTgdUjTpw==
  /request-promise-native/1.0.9_request@2.88.2:
    dependencies:
      request: 2.88.2
      request-promise-core: 1.1.4_request@2.88.2
      stealthy-require: 1.1.1
      tough-cookie: 2.5.0
    deprecated: request-promise-native has been deprecated because it extends the now deprecated request package, see https://github.com/request/request/issues/3142
    dev: true
    engines:
      node: '>=0.12.0'
    peerDependencies:
      request: ^2.34
    resolution:
      integrity: sha512-wcW+sIUiWnKgNY0dqCpOZkUbF/I+YPi+f09JZIDa39Ec+q82CpSYniDp+ISgTTbKmnpJWASeJBPZmoxH84wt3g==
  /request/2.88.2:
    dependencies:
      aws-sign2: 0.7.0
      aws4: 1.11.0
      caseless: 0.12.0
      combined-stream: 1.0.8
      extend: 3.0.2
      forever-agent: 0.6.1
      form-data: 2.3.3
      har-validator: 5.1.5
      http-signature: 1.2.0
      is-typedarray: 1.0.0
      isstream: 0.1.2
      json-stringify-safe: 5.0.1
      mime-types: 2.1.27
      oauth-sign: 0.9.0
      performance-now: 2.1.0
      qs: 6.5.2
      safe-buffer: 5.2.1
      tough-cookie: 2.5.0
      tunnel-agent: 0.6.0
      uuid: 3.4.0
    deprecated: request has been deprecated, see https://github.com/request/request/issues/3142
    dev: true
    engines:
      node: '>= 6'
    resolution:
      integrity: sha512-MsvtOrfG9ZcrOwAW+Qi+F6HbD0CWXEh9ou77uOb7FM2WPhwT7smM833PzanhJLsgXjN89Ir6V2PczXNnMpwKhw==
  /require-directory/2.1.1:
    dev: true
    engines:
      node: '>=0.10.0'
    resolution:
      integrity: sha1-jGStX9MNqxyXbiNE/+f3kqam30I=
  /require-main-filename/2.0.0:
    dev: true
    resolution:
      integrity: sha512-NKN5kMDylKuldxYLSUfrbo5Tuzh4hd+2E8NPPX02mZtn1VuREQToYe/ZdlJy+J3uCpfaiGF05e7B8W0iXbQHmg==
  /resize-observer-polyfill/1.5.1:
    dev: true
    resolution:
      integrity: sha512-LwZrotdHOo12nQuZlHEmtuXdqGoOD0OhaxopaNFxWzInpEgaLWoVuAMbTzixuosCx2nEG58ngzW3vxdWoxIgdg==
  /resolve-cwd/3.0.0:
    dependencies:
      resolve-from: 5.0.0
    dev: true
    engines:
      node: '>=8'
    resolution:
      integrity: sha512-OrZaX2Mb+rJCpH/6CpSqt9xFVpN++x01XnN2ie9g6P5/3xelLAkXWVADpdz1IHD/KFfEXyE6V0U01OQ3UO2rEg==
  /resolve-from/3.0.0:
    engines:
      node: '>=4'
    resolution:
      integrity: sha1-six699nWiBvItuZTM17rywoYh0g=
  /resolve-from/4.0.0:
    engines:
      node: '>=4'
    resolution:
      integrity: sha512-pb/MYmXstAkysRFx8piNI1tGFNQIFA3vkE3Gq4EuA1dF6gHp/+vgZqsCGJapvy8N3Q+4o7FwvquPJcnZ7RYy4g==
  /resolve-from/5.0.0:
    engines:
      node: '>=8'
    resolution:
      integrity: sha512-qYg9KP24dD5qka9J47d0aVky0N+b4fTU89LN9iDnjB5waksiC49rvMB0PrUJQGoTmH50XPiqOvAjDfaijGxYZw==
  /resolve-pathname/3.0.0:
    dev: false
    resolution:
      integrity: sha512-C7rARubxI8bXFNB/hqcp/4iUeIXJhJZvFPFPiSPRnhU5UPxzMFIl+2E6yY6c4k9giDJAhtV+enfA+G89N6Csng==
  /resolve-url/0.2.1:
    deprecated: https://github.com/lydell/resolve-url#deprecated
    dev: true
    resolution:
      integrity: sha1-LGN/53yJOv0qZj/iGqkIAGjiBSo=
  /resolve/1.19.0:
    dependencies:
      is-core-module: 2.2.0
      path-parse: 1.0.6
    resolution:
      integrity: sha512-rArEXAgsBG4UgRGcynxWIWKFvh/XZCcS8UJdHhwy91zwAvCZIbcs+vAbflgBnNjYMs/i/i+/Ux6IZhML1yPvxg==
  /resolve/1.20.0:
    dependencies:
      is-core-module: 2.2.0
      path-parse: 1.0.6
    resolution:
      integrity: sha512-wENBPt4ySzg4ybFQW2TT1zMQucPK95HSh/nq2CFTZVOGut2+pQvSsgtda4d26YrYcr067wjbmzOG8byDPBX63A==
  /restore-cursor/3.1.0:
    dependencies:
      onetime: 5.1.2
      signal-exit: 3.0.3
    dev: false
    engines:
      node: '>=8'
    resolution:
      integrity: sha512-l+sSefzHpj5qimhFSE5a8nufZYAM3sBSVMAPtYkmC+4EH2anSGaEMXSD0izRQbu9nfyQ9y5JrVmp7E8oZrUjvA==
  /ret/0.1.15:
    dev: true
    engines:
      node: '>=0.12'
    resolution:
      integrity: sha512-TTlYpa+OL+vMMNG24xSlQGEJ3B/RzEfUlLct7b5G/ytav+wPrplCpVMFuwzXbkecJrb6IYo1iFb0S9v37754mg==
  /retry/0.12.0:
    dev: true
    engines:
      node: '>= 4'
    resolution:
      integrity: sha1-G0KmJmoh8HQh0bC1S33BZ7AcATs=
  /reusify/1.0.4:
    engines:
      iojs: '>=1.0.0'
      node: '>=0.10.0'
    resolution:
      integrity: sha512-U9nH88a3fc/ekCF1l0/UP1IosiuIjyTh7hBvXVMHYgVcfGvt897Xguj2UOLDeI5BG2m7/uwyaLVT6fbtCwTyzw==
  /rgb-regex/1.0.1:
    resolution:
      integrity: sha1-wODWiC3w4jviVKR16O3UGRX+rrE=
  /rgba-regex/1.0.0:
    resolution:
      integrity: sha1-QzdOLiyglosO8VI0YLfXMP8i7rM=
  /rimraf/3.0.2:
    dependencies:
      glob: 7.1.6
    dev: true
    hasBin: true
    resolution:
      integrity: sha512-JZkJMZkAGFFPP2YqXZXPbMlMBgsxzE8ILs4lMIX/2o0L9UBw9O/Y3o6wFw/i9YLapcUJWwqbi3kdxIPdC62TIA==
  /rollup-plugin-postcss/4.0.0:
    dependencies:
      chalk: 4.1.0
      concat-with-sourcemaps: 1.1.0
      cssnano: 4.1.10
      import-cwd: 3.0.0
      p-queue: 6.6.2
      pify: 5.0.0
      postcss-load-config: 3.0.0
      postcss-modules: 4.0.0
      promise.series: 0.2.0
      resolve: 1.19.0
      rollup-pluginutils: 2.8.2
      safe-identifier: 0.4.2
      style-inject: 0.3.0
    engines:
      node: '>=10'
    peerDependencies:
      postcss: 8.x
    resolution:
      integrity: sha512-OQzT+YspV01/6dxfyEw8lBO2px3hyL8Xn+k2QGctL7V/Yx2Z1QaMKdYVslP1mqv7RsKt6DROIlnbpmgJ3yxf6g==
  /rollup-pluginutils/2.8.2:
    dependencies:
      estree-walker: 0.6.1
    resolution:
      integrity: sha512-EEp9NhnUkwY8aif6bxgovPHMoMoNr2FulJziTndpt5H9RdwC47GSGuII9XxpSdzVGM0GWrNPHV6ie1LTNJPaLQ==
  /rollup/2.39.0:
    engines:
      node: '>=10.0.0'
    hasBin: true
    optionalDependencies:
      fsevents: 2.3.2
    resolution:
      integrity: sha512-+WR3bttcq7zE+BntH09UxaW3bQo3vItuYeLsyk4dL2tuwbeSKJuvwiawyhEnvRdRgrII0Uzk00FpctHO/zB1kw==
  /rsvp/4.8.5:
    dev: true
    engines:
      node: 6.* || >= 7.*
    resolution:
      integrity: sha512-nfMOlASu9OnRJo1mbEk2cz0D56a1MBNrJ7orjRZQG10XDyuvwksKbuXNp6qa+kbn839HwjwhBzhFmdsaEAfauA==
  /run-parallel/1.1.10:
    resolution:
      integrity: sha512-zb/1OuZ6flOlH6tQyMPUrE3x3Ulxjlo9WIVXR4yVYi4H9UXQaeIsPbLn2R3O3vQCnDKkAl2qHiuocKKX4Tz/Sw==
  /rxjs/6.6.3:
    dependencies:
      tslib: 1.14.1
    dev: true
    engines:
      npm: '>=2.0.0'
    resolution:
      integrity: sha512-trsQc+xYYXZ3urjOiJOuCOa5N3jAZ3eiSpQB5hIT8zGlL2QfnHLJ2r7GMkBGuIausdJN1OneaI6gQlsqNHHmZQ==
  /safe-buffer/5.1.2:
    resolution:
      integrity: sha512-Gd2UZBJDkXlY7GbJxfsE8/nvKkUEU1G38c1siN6QP6a9PT9MmHB8GnpscSmMJSoF8LOIrt8ud/wPtojys4G6+g==
  /safe-buffer/5.2.1:
    resolution:
      integrity: sha512-rp3So07KcdmmKbGvgaNxQSJr7bGVSVk5S9Eq1F+ppbRo70+YeaDxkw5Dd8NPN+GD6bjnYm2VuPuCXmpuYvmCXQ==
  /safe-identifier/0.4.2:
    resolution:
      integrity: sha512-6pNbSMW6OhAi9j+N8V+U715yBQsaWJ7eyEUaOrawX+isg5ZxhUlV1NipNtgaKHmFGiABwt+ZF04Ii+3Xjkg+8w==
  /safe-regex/1.1.0:
    dependencies:
      ret: 0.1.15
    dev: true
    resolution:
      integrity: sha1-QKNmnzsHfR6UPURinhV91IAjvy4=
  /safer-buffer/2.1.2:
    dev: true
    resolution:
      integrity: sha512-YZo3K82SD7Riyi0E1EQPojLz7kpepnSQI9IyPbHHg1XXXevb5dJI7tpyN2ADxGcQbHG7vcyRHk0cbwqcQriUtg==
  /sane/4.1.0:
    dependencies:
      '@cnakazawa/watch': 1.0.4
      anymatch: 2.0.0
      capture-exit: 2.0.0
      exec-sh: 0.3.4
      execa: 1.0.0
      fb-watchman: 2.0.1
      micromatch: 3.1.10
      minimist: 1.2.5
      walker: 1.0.7
    dev: true
    engines:
      node: 6.* || 8.* || >= 10.*
    hasBin: true
    resolution:
      integrity: sha512-hhbzAgTIX8O7SHfp2c8/kREfEn4qO/9q8C9beyY6+tvZ87EpoZ3i1RIEvp27YBswnNbY9mWd6paKVmKbAgLfZA==
  /sass/1.32.8:
    dependencies:
      chokidar: 3.5.1
    dev: true
    engines:
      node: '>=8.9.0'
    hasBin: true
    resolution:
      integrity: sha512-Sl6mIeGpzjIUZqvKnKETfMf0iDAswD9TNlv13A7aAF3XZlRPMq4VvJWBC2N2DXbp94MQVdNSFG6LfF/iOXrPHQ==
  /sax/1.2.4:
    resolution:
      integrity: sha512-NqVDv9TpANUjFm0N8uM5GxL36UgKi9/atZw+x7YFnQ8ckwFGKrl4xX4yWtrey3UJm5nP1kUbnYgLopqWNSRhWw==
  /saxes/5.0.1:
    dependencies:
      xmlchars: 2.2.0
    dev: true
    engines:
      node: '>=10'
    resolution:
      integrity: sha512-5LBh1Tls8c9xgGjw3QrMwETmTMVk0oFgvrFSvWx62llR2hcEInrKNZ2GZCCuuy2lvWrdl5jhbpeqc5hRYKFOcw==
  /scheduler/0.20.1:
    dependencies:
      loose-envify: 1.4.0
      object-assign: 4.1.1
    resolution:
      integrity: sha512-LKTe+2xNJBNxu/QhHvDR14wUXHRQbVY5ZOYpOGWRzhydZUqrLb2JBvLPY7cAqFmqrWuDED0Mjk7013SZiOz6Bw==
  /scroll-into-view-if-needed/2.2.26:
    dependencies:
      compute-scroll-into-view: 1.0.16
    dev: true
    resolution:
      integrity: sha512-SQ6AOKfABaSchokAmmaxVnL9IArxEnLEX9j4wAZw+x4iUTb40q7irtHG3z4GtAWz5veVZcCnubXDBRyLVQaohw==
  /section-matter/1.0.0:
    dependencies:
      extend-shallow: 2.0.1
      kind-of: 6.0.3
    dev: false
    engines:
      node: '>=4'
    resolution:
      integrity: sha512-vfD3pmTzGpufjScBh50YHKzEu2lxBWhVEHsNGoEXmCmn2hKGfeNLYMzCJpe8cD7gqX7TJluOVpBkAequ6dgMmA==
  /semver/5.7.1:
    hasBin: true
    resolution:
      integrity: sha512-sauaDf/PZdVgrLTNYHRtpXa1iRiKcaebiKQ1BJdpQlWH2lCvexQdX55snPFyK7QzpudqbCI0qXFfOasHdyNDGQ==
  /semver/6.3.0:
    dev: true
    hasBin: true
    resolution:
      integrity: sha512-b39TBaTSfV6yBrapU89p5fKekE2m/NwnDocOVruQFS1/veMgdzuPcnOM34M6CwxW8jH/lxEa5rBoDeUwu5HHTw==
  /semver/7.3.4:
    dependencies:
      lru-cache: 6.0.0
    dev: true
    engines:
      node: '>=10'
    hasBin: true
    resolution:
      integrity: sha512-tCfb2WLjqFAtXn4KEdxIhalnRtoKFN7nAwj0B3ZXCbQloV2tq5eDbcTmT68JJD3nRJq24/XgxtQKFIpQdtvmVw==
  /serve-handler/6.1.3:
    dependencies:
      bytes: 3.0.0
      content-disposition: 0.5.2
      fast-url-parser: 1.1.3
      mime-types: 2.1.18
      minimatch: 3.0.4
      path-is-inside: 1.0.2
      path-to-regexp: 2.2.1
      range-parser: 1.2.0
    dev: true
    resolution:
      integrity: sha512-FosMqFBNrLyeiIDvP1zgO6YoTzFYHxLDEIavhlmQ+knB2Z7l1t+kGLHkZIDN7UVWqQAmKI3D20A6F6jo3nDd4w==
  /serve/11.3.2:
    dependencies:
      '@zeit/schemas': 2.6.0
      ajv: 6.5.3
      arg: 2.0.0
      boxen: 1.3.0
      chalk: 2.4.1
      clipboardy: 1.2.3
      compression: 1.7.3
      serve-handler: 6.1.3
      update-check: 1.5.2
    dev: true
    hasBin: true
    resolution:
      integrity: sha512-yKWQfI3xbj/f7X1lTBg91fXBP0FqjJ4TEi+ilES5yzH0iKJpN5LjNb1YzIfQg9Rqn4ECUS2SOf2+Kmepogoa5w==
  /set-blocking/2.0.0:
    dev: true
    resolution:
      integrity: sha1-BF+XgtARrppoA93TgrJDkrPYkPc=
  /set-value/2.0.1:
    dependencies:
      extend-shallow: 2.0.1
      is-extendable: 0.1.1
      is-plain-object: 2.0.4
      split-string: 3.1.0
    dev: true
    engines:
      node: '>=0.10.0'
    resolution:
      integrity: sha512-JxHc1weCN68wRY0fhCoXpyK55m/XPHafOmK4UWD7m2CI14GMcFypt4w/0+NV5f/ZMby2F6S2wwA7fgynh9gWSw==
  /shallow-element-equals/1.0.1:
    dependencies:
      style-equal: 1.0.0
    dev: true
    resolution:
      integrity: sha1-UHObfZStdWehNBc9P0QiOH7VfOY=
  /shallowequal/1.1.0:
    resolution:
      integrity: sha512-y0m1JoUZSlPAjXVtPPW70aZWfIL/dSP7AFkRnniLCrK/8MDKog3TySTBmckD+RObVxH0v4Tox67+F14PdED2oQ==
  /shebang-command/1.2.0:
    dependencies:
      shebang-regex: 1.0.0
    dev: true
    engines:
      node: '>=0.10.0'
    resolution:
      integrity: sha1-RKrGW2lbAzmJaMOfNj/uXer98eo=
  /shebang-command/2.0.0:
    dependencies:
      shebang-regex: 3.0.0
    dev: true
    engines:
      node: '>=8'
    resolution:
      integrity: sha512-kHxr2zZpYtdmrN1qDjrrX/Z1rR1kG8Dx+gkpK1G4eXmvXswmcE1hTWBWYUzlraYw1/yZp6YuDY77YtvbN0dmDA==
  /shebang-regex/1.0.0:
    dev: true
    engines:
      node: '>=0.10.0'
    resolution:
      integrity: sha1-2kL0l0DAtC2yypcoVxyxkMmO/qM=
  /shebang-regex/3.0.0:
    dev: true
    engines:
      node: '>=8'
    resolution:
      integrity: sha512-7++dFhtcx3353uBaq8DDR4NuxBetBzC7ZQOhmTQInHEd6bSrXdiEyzCvG07Z44UYdLShWUyXt5M/yhz8ekcb1A==
  /shellwords/0.1.1:
    dev: true
    optional: true
    resolution:
      integrity: sha512-vFwSUfQvqybiICwZY5+DAWIPLKsWO31Q91JSKl3UYv+K5c2QRPzn0qzec6QPu1Qc9eHYItiP3NdJqNVqetYAww==
  /signal-exit/3.0.3:
    resolution:
      integrity: sha512-VUJ49FC8U1OxwZLxIbTTrDvLnf/6TDgxZcK8wxR8zs13xpx7xbG60ndBlhNrFi2EMuFRoeDoJO7wthSLq42EjA==
  /simple-swizzle/0.2.2:
    dependencies:
      is-arrayish: 0.3.2
    resolution:
      integrity: sha1-pNprY1/8zMoz9w0Xy5JZLeleVXo=
  /sirv/1.0.11:
    dependencies:
      '@polka/url': 1.0.0-next.11
      mime: 2.5.2
      totalist: 1.1.0
    dev: true
    engines:
      node: '>= 10'
    resolution:
      integrity: sha512-SR36i3/LSWja7AJNRBz4fF/Xjpn7lQFI30tZ434dIy+bitLYSP+ZEenHg36i23V2SGEz+kqjksg0uOGZ5LPiqg==
  /sisteransi/1.0.5:
    dev: true
    resolution:
      integrity: sha512-bLGGlR1QxBcynn2d5YmDX4MGjlZvy2MRBDRNHLJ8VI6l6+9FUiyTFNJ0IveOSP0bcXgVDPRcfGqA0pjaqUpfVg==
  /slash/3.0.0:
    engines:
      node: '>=8'
    resolution:
      integrity: sha512-g9Q1haeby36OSStwb4ntCGGGaKsaVSjQ68fBxoQcutl5fS1vuY18H3wSt3jFyFtrkx+Kz0V1G85A4MyAdDMi2Q==
  /snapdragon-node/2.1.1:
    dependencies:
      define-property: 1.0.0
      isobject: 3.0.1
      snapdragon-util: 3.0.1
    dev: true
    engines:
      node: '>=0.10.0'
    resolution:
      integrity: sha512-O27l4xaMYt/RSQ5TR3vpWCAB5Kb/czIcqUFOM/C4fYcLnbZUc1PkjTAMjof2pBWaSTwOUd6qUHcFGVGj7aIwnw==
  /snapdragon-util/3.0.1:
    dependencies:
      kind-of: 3.2.2
    dev: true
    engines:
      node: '>=0.10.0'
    resolution:
      integrity: sha512-mbKkMdQKsjX4BAL4bRYTj21edOf8cN7XHdYUJEe+Zn99hVEYcMvKPct1IqNe7+AZPirn8BCDOQBHQZknqmKlZQ==
  /snapdragon/0.8.2:
    dependencies:
      base: 0.11.2
      debug: 2.6.9
      define-property: 0.2.5
      extend-shallow: 2.0.1
      map-cache: 0.2.2
      source-map: 0.5.7
      source-map-resolve: 0.5.3
      use: 3.1.1
    dev: true
    engines:
      node: '>=0.10.0'
    resolution:
      integrity: sha512-FtyOnWN/wCHTVXOMwvSv26d+ko5vWlIDD6zoUJ7LW8vh+ZBC8QdljveRP+crNrtBwioEUWy/4dMtbBjA4ioNlg==
  /sort-keys/1.1.2:
    dependencies:
      is-plain-obj: 1.1.0
    dev: true
    engines:
      node: '>=0.10.0'
    resolution:
      integrity: sha1-RBttTTRnmPG05J6JIK37oOVD+a0=
  /sort-keys/4.2.0:
    dependencies:
      is-plain-obj: 2.1.0
    dev: true
    engines:
      node: '>=8'
    resolution:
      integrity: sha512-aUYIEU/UviqPgc8mHR6IW1EGxkAXpeRETYcrzg8cLAvUPZcpAlleSXHV2mY7G12GphSH6Gzv+4MMVSSkbdteHg==
  /source-map-resolve/0.5.3:
    dependencies:
      atob: 2.1.2
      decode-uri-component: 0.2.0
      resolve-url: 0.2.1
      source-map-url: 0.4.1
      urix: 0.1.0
    dev: true
    resolution:
      integrity: sha512-Htz+RnsXWk5+P2slx5Jh3Q66vhQj1Cllm0zvnaY98+NFx+Dv2CF/f5O/t8x+KaNdrdIAsruNzoh/KpialbqAnw==
  /source-map-support/0.5.19:
    dependencies:
      buffer-from: 1.1.1
      source-map: 0.6.1
    dev: true
    resolution:
      integrity: sha512-Wonm7zOCIJzBGQdB+thsPar0kYuCIzYvxZwlBa87yi/Mdjv7Tip2cyVbLj5o0cFPN4EVkuTwb3GDDyUx2DGnGw==
  /source-map-url/0.4.1:
    dev: true
    resolution:
      integrity: sha512-cPiFOTLUKvJFIg4SKVScy4ilPPW6rFgMgfuZJPNoDuMs3nC1HbMUycBoJw77xFIp6z1UJQJOfx6C9GMH80DiTw==
  /source-map/0.5.7:
    engines:
      node: '>=0.10.0'
    resolution:
      integrity: sha1-igOdLRAh0i0eoUyA2OpGi6LvP8w=
  /source-map/0.6.1:
    engines:
      node: '>=0.10.0'
    resolution:
      integrity: sha512-UjgapumWlbMhkBgzT7Ykc5YXUT46F0iKu8SGXq0bcwP5dz/h0Plj6enJqjz1Zbq2l5WaqYnrVbwWOWMyF3F47g==
  /source-map/0.7.3:
    dev: true
    engines:
      node: '>= 8'
    resolution:
      integrity: sha512-CkCj6giN3S+n9qrYiBTX5gystlENnRW5jZeNLHpe6aue+SrHcG5VYwujhW9s4dY31mEGsxBDrHR6oI69fTXsaQ==
  /sourcemap-codec/1.4.8:
    resolution:
      integrity: sha512-9NykojV5Uih4lgo5So5dtw+f0JgJX30KCNI8gwhz2J9A15wD0Ml6tjHKwf6fTSa6fAdVBdZeNOs9eJ71qCk8vA==
  /space-separated-tokens/1.1.5:
    dev: false
    resolution:
      integrity: sha512-q/JSVd1Lptzhf5bkYm4ob4iWPjx0KiRe3sRFBNrVqbJkFaBm5vbbowy1mymoPNLRa52+oadOhJ+K49wsSeSjTA==
  /spawn-command/0.0.2-1:
    dev: true
    resolution:
      integrity: sha1-YvXpRmmBwbeW3Fkpk34RycaSG9A=
  /spdx-correct/3.1.1:
    dependencies:
      spdx-expression-parse: 3.0.1
      spdx-license-ids: 3.0.7
    resolution:
      integrity: sha512-cOYcUWwhCuHCXi49RhFRCyJEK3iPj1Ziz9DpViV3tbZOwXD49QzIN3MpOLJNxh2qwq2lJJZaKMVw9qNi4jTC0w==
  /spdx-exceptions/2.3.0:
    resolution:
      integrity: sha512-/tTrYOC7PPI1nUAgx34hUpqXuyJG+DTHJTnIULG4rDygi4xu/tfgmq1e1cIRwRzwZgo4NLySi+ricLkZkw4i5A==
  /spdx-expression-parse/3.0.1:
    dependencies:
      spdx-exceptions: 2.3.0
      spdx-license-ids: 3.0.7
    resolution:
      integrity: sha512-cbqHunsQWnJNE6KhVSMsMeH5H/L9EpymbzqTQ3uLwNCLZ1Q481oWaofqH7nO6V07xlXwY6PhQdQ2IedWx/ZK4Q==
  /spdx-license-ids/3.0.7:
    resolution:
      integrity: sha512-U+MTEOO0AiDzxwFvoa4JVnMV6mZlJKk2sBLt90s7G0Gd0Mlknc7kxEn3nuDPNZRta7O2uy8oLcZLVT+4sqNZHQ==
  /split-on-first/1.1.0:
    dev: false
    engines:
      node: '>=6'
    resolution:
      integrity: sha512-43ZssAJaMusuKWL8sKUBQXHWOpq8d6CfN/u1p4gUzfJkM05C8rxTmYrkIPTXapZpORA6LkkzcUulJ8FqA7Uudw==
  /split-string/3.1.0:
    dependencies:
      extend-shallow: 3.0.2
    dev: true
    engines:
      node: '>=0.10.0'
    resolution:
      integrity: sha512-NzNVhJDYpwceVVii8/Hu6DKfD2G+NrQHlS/V/qgv763EYudVwEcMQNxd2lh+0VrUByXN/oJkl5grOhYWvQUYiw==
  /sprintf-js/1.0.3:
    resolution:
      integrity: sha1-BOaSb2YolTVPPdAVIDYzuFcpfiw=
  /sshpk/1.16.1:
    dependencies:
      asn1: 0.2.4
      assert-plus: 1.0.0
      bcrypt-pbkdf: 1.0.2
      dashdash: 1.14.1
      ecc-jsbn: 0.1.2
      getpass: 0.1.7
      jsbn: 0.1.1
      safer-buffer: 2.1.2
      tweetnacl: 0.14.5
    dev: true
    engines:
      node: '>=0.10.0'
    hasBin: true
    resolution:
      integrity: sha512-HXXqVUq7+pcKeLqqZj6mHFUMvXtOJt1uoUx09pFW6011inTMxqI8BA8PM95myrIyyKwdnzjdFjLiE6KBPVtJIg==
  /stable/0.1.8:
    resolution:
      integrity: sha512-ji9qxRnOVfcuLDySj9qzhGSEFVobyt1kIOSkj1qZzYLzq7Tos/oUUWvotUPQLlrsidqsK6tBH89Bc9kL5zHA6w==
  /stack-utils/2.0.3:
    dependencies:
      escape-string-regexp: 2.0.0
    dev: true
    engines:
      node: '>=10'
    resolution:
      integrity: sha512-gL//fkxfWUsIlFL2Tl42Cl6+HFALEaB1FU76I/Fy+oZjRreP7OPMXFlGbxM7NQsI0ZpUfw76sHnv0WNYuTb7Iw==
  /state-toggle/1.0.3:
    dev: false
    resolution:
      integrity: sha512-d/5Z4/2iiCnHw6Xzghyhb+GcmF89bxwgXG60wjIiZaxnymbyOmI8Hk4VqHXiVVp6u2ysaskFfXg3ekCj4WNftQ==
  /static-extend/0.1.2:
    dependencies:
      define-property: 0.2.5
      object-copy: 0.1.0
    dev: true
    engines:
      node: '>=0.10.0'
    resolution:
      integrity: sha1-YICcOcv/VTNyJv1eC1IPNB8ftcY=
  /stealthy-require/1.1.1:
    dev: true
    engines:
      node: '>=0.10.0'
    resolution:
      integrity: sha1-NbCYdbT/SfJqd35QmzCQoyJr8ks=
  /strict-uri-encode/1.1.0:
    dev: true
    engines:
      node: '>=0.10.0'
    resolution:
      integrity: sha1-J5siXfHVgrH1TmWt3UNS4Y+qBxM=
  /strict-uri-encode/2.0.0:
    dev: false
    engines:
      node: '>=4'
    resolution:
      integrity: sha1-ucczDHBChi9rFC3CdLvMWGbONUY=
  /string-convert/0.2.1:
    dev: true
    resolution:
      integrity: sha1-aYLMMEn7tM2F+LJFaLnZvznu/5c=
  /string-hash/1.1.3:
    resolution:
      integrity: sha1-6Kr8CsGFW0Zmkp7X3RJ1311sgRs=
  /string-length/4.0.1:
    dependencies:
      char-regex: 1.0.2
      strip-ansi: 6.0.0
    dev: true
    engines:
      node: '>=10'
    resolution:
      integrity: sha512-PKyXUd0LK0ePjSOnWn34V2uD6acUWev9uy0Ft05k0E8xRW+SKcA0F7eMr7h5xlzfn+4O3N+55rduYyet3Jk+jw==
  /string-width/2.1.1:
    dependencies:
      is-fullwidth-code-point: 2.0.0
      strip-ansi: 4.0.0
    dev: true
    engines:
      node: '>=4'
    resolution:
      integrity: sha512-nOqH59deCq9SRHlxq1Aw85Jnt4w6KvLKqWVik6oA9ZklXLNIOlqg4F2yrT1MVaTjAqvVwdfeZ7w7aCvJD7ugkw==
  /string-width/4.2.0:
    dependencies:
      emoji-regex: 8.0.0
      is-fullwidth-code-point: 3.0.0
      strip-ansi: 6.0.0
    dev: true
    engines:
      node: '>=8'
    resolution:
      integrity: sha512-zUz5JD+tgqtuDjMhwIg5uFVV3dtqZ9yQJlZVfq4I01/K5Paj5UHj7VyrQOJvzawSVlKpObApbfD0Ed6yJc+1eg==
  /string.prototype.trimend/1.0.3:
    dependencies:
      call-bind: 1.0.0
      define-properties: 1.1.3
    resolution:
      integrity: sha512-ayH0pB+uf0U28CtjlLvL7NaohvR1amUvVZk+y3DYb0Ey2PUV5zPkkKy9+U1ndVEIXO8hNg18eIv9Jntbii+dKw==
  /string.prototype.trimstart/1.0.3:
    dependencies:
      call-bind: 1.0.0
      define-properties: 1.1.3
    resolution:
      integrity: sha512-oBIBUy5lea5tt0ovtOFiEQaBkoBBkyJhZXzJYrSmDo5IUUqbOPvVezuRs/agBIdZ2p2Eo1FD6bD9USyBLfl3xg==
  /string_decoder/1.3.0:
    dependencies:
      safe-buffer: 5.2.1
    dev: false
    resolution:
      integrity: sha512-hkRX8U1WjJFd8LsDJ2yQ/wWWxaopEsABU1XfkM8A+j0+85JAGppt16cr1Whg6KIbb4okU6Mql6BOj+uup/wKeA==
  /strip-ansi/4.0.0:
    dependencies:
      ansi-regex: 3.0.0
    dev: true
    engines:
      node: '>=4'
    resolution:
      integrity: sha1-qEeQIusaw2iocTibY1JixQXuNo8=
  /strip-ansi/6.0.0:
    dependencies:
      ansi-regex: 5.0.0
    engines:
      node: '>=8'
    resolution:
      integrity: sha512-AuvKTrTfQNYNIctbR1K/YGTR1756GycPsg7b9bdV9Duqur4gv6aKqHXah67Z8ImS7WEz5QVcOtlfW2rZEugt6w==
  /strip-bom-string/1.0.0:
    dev: false
    engines:
      node: '>=0.10.0'
    resolution:
      integrity: sha1-5SEekiQ2n7uB1jOi8ABE3IztrZI=
  /strip-bom/4.0.0:
    dev: true
    engines:
      node: '>=8'
    resolution:
      integrity: sha512-3xurFv5tEgii33Zi8Jtp55wEIILR9eh34FAW00PZf+JnSsTmV/ioewSgQl97JHvgjoRGwPShsWm+IdrxB35d0w==
  /strip-eof/1.0.0:
    dev: true
    engines:
      node: '>=0.10.0'
    resolution:
      integrity: sha1-u0P/VZim6wXYm1n80SnJgzE2Br8=
  /strip-final-newline/2.0.0:
    dev: true
    engines:
      node: '>=6'
    resolution:
      integrity: sha512-BrpvfNAE3dcvq7ll3xVumzjKjZQ5tI1sEUIKr3Uoks0XUl45St3FlatVqef9prk4jRDzhW6WZg+3bk93y6pLjA==
  /strip-json-comments/2.0.1:
    dev: true
    engines:
      node: '>=0.10.0'
    resolution:
      integrity: sha1-PFMZQukIwml8DsNEhYwobHygpgo=
  /strip-outer/1.0.1:
    dependencies:
      escape-string-regexp: 1.0.5
    dev: true
    engines:
      node: '>=0.10.0'
    resolution:
      integrity: sha512-k55yxKHwaXnpYGsOzg4Vl8+tDrWylxDEpknGjhTiZB8dFRU5rTo9CAzeycivxV3s+zlTKwrs6WxMxR95n26kwg==
  /strip-url-auth/1.0.1:
    dev: true
    engines:
      node: '>=0.10.0'
    resolution:
      integrity: sha1-IrD6OkE4WzO+PzMVUbu4N/oM164=
  /style-equal/1.0.0:
    dev: true
    resolution:
      integrity: sha1-mKHFkiImv+E8GW5z8ZQOkbjmZZU=
  /style-inject/0.3.0:
    resolution:
      integrity: sha512-IezA2qp+vcdlhJaVm5SOdPPTUu0FCEqfNSli2vRuSIBbu5Nq5UvygTk/VzeCqfLz2Atj3dVII5QBKGZRZ0edzw==
  /style-to-object/0.3.0:
    dependencies:
      inline-style-parser: 0.1.1
    dev: false
    resolution:
      integrity: sha512-CzFnRRXhzWIdItT3OmF8SQfWyahHhjq3HwcMNCNLn+N7klOOqPjMeG/4JSu77D7ypZdGvSzvkrbyeTMizz2VrA==
  /styled-components/5.2.1_react-dom@17.0.1+react@17.0.1:
    dependencies:
      '@babel/helper-module-imports': 7.12.5
      '@babel/traverse': 7.12.7_supports-color@5.5.0
      '@emotion/is-prop-valid': 0.8.8
      '@emotion/stylis': 0.8.5
      '@emotion/unitless': 0.7.5
      babel-plugin-styled-components: 1.12.0_styled-components@5.2.1
      css-to-react-native: 3.0.0
      hoist-non-react-statics: 3.3.2
      react: 17.0.1
      react-dom: 17.0.1_react@17.0.1
      shallowequal: 1.1.0
      supports-color: 5.5.0
    dev: false
    engines:
      node: '>=10'
    peerDependencies:
      react: '>= 16.8.0'
      react-dom: '>= 16.8.0'
      react-is: '>= 16.8.0'
    resolution:
      integrity: sha512-sBdgLWrCFTKtmZm/9x7jkIabjFNVzCUeKfoQsM6R3saImkUnjx0QYdLwJHBjY9ifEcmjDamJDVfknWm1yxZPxQ==
  /stylehacks/4.0.3:
    dependencies:
      browserslist: 4.16.0
      postcss: 7.0.35
      postcss-selector-parser: 3.1.2
    engines:
      node: '>=6.9.0'
    resolution:
      integrity: sha512-7GlLk9JwlElY4Y6a/rmbH2MhVlTyVmiJd1PfTCqFaIBEGMYNsrO/v3SeGTdhBThLg4Z+NbOk/qFMwCa+J+3p/g==
  /supports-color/5.5.0:
    dependencies:
      has-flag: 3.0.0
    engines:
      node: '>=4'
    resolution:
      integrity: sha512-QjVjwdXIt408MIiAqCX4oUKsgU2EqAGzs2Ppkm4aQYbjm+ZEWEcW4SfFNTr4uMNZma0ey4f5lgLrkB0aX0QMow==
  /supports-color/6.1.0:
    dependencies:
      has-flag: 3.0.0
    engines:
      node: '>=6'
    resolution:
      integrity: sha512-qe1jfm1Mg7Nq/NSh6XE24gPXROEVsWHxC1LIx//XNlD9iw7YZQGjZNjYN7xGaEG6iKdA8EtNFW6R0gjnVXp+wQ==
  /supports-color/7.2.0:
    dependencies:
      has-flag: 4.0.0
    engines:
      node: '>=8'
    resolution:
      integrity: sha512-qpCAvRl9stuOHveKsn7HncJRvv501qIacKzQlO/+Lwxc9+0q2wLyv4Dfvt80/DPn2pqOBsJdDiogXGR9+OvwRw==
  /supports-color/8.1.1:
    dependencies:
      has-flag: 4.0.0
    dev: true
    engines:
      node: '>=10'
    resolution:
      integrity: sha512-MpUEN2OodtUzxvKQl72cUF7RQ5EiHsGvSsVG0ia9c5RbWGL2CI4C7EpPS8UTBIplnlzZiNuV56w+FuNxy3ty2Q==
  /supports-hyperlinks/2.1.0:
    dependencies:
      has-flag: 4.0.0
      supports-color: 7.2.0
    dev: true
    engines:
      node: '>=8'
    resolution:
      integrity: sha512-zoE5/e+dnEijk6ASB6/qrK+oYdm2do1hjoLWrqUC/8WEIW1gbxFcKuBof7sW8ArN6e+AYvsE8HBGiVRWL/F5CA==
  /svgo/1.3.2:
    dependencies:
      chalk: 2.4.2
      coa: 2.0.2
      css-select: 2.1.0
      css-select-base-adapter: 0.1.1
      css-tree: 1.0.0-alpha.37
      csso: 4.2.0
      js-yaml: 3.14.1
      mkdirp: 0.5.5
      object.values: 1.1.2
      sax: 1.2.4
      stable: 0.1.8
      unquote: 1.1.1
      util.promisify: 1.0.1
    engines:
      node: '>=4.0.0'
    hasBin: true
    resolution:
      integrity: sha512-yhy/sQYxR5BkC98CY7o31VGsg014AKLEPxdfhora76l36hD9Rdy5NZA/Ocn6yayNPgSamYdtX2rFJdcv07AYVw==
  /symbol-tree/3.2.4:
    dev: true
    resolution:
      integrity: sha512-9QNk5KwDF+Bvz+PyObkmSYjI5ksVUYtjW7AU22r2NKcfLJcXp96hkDWU3+XndOsUb+AQ9QhfzfCT2O+CNWT5Tw==
  /tapable/2.2.0:
    dev: false
    engines:
      node: '>=6'
    resolution:
      integrity: sha512-FBk4IesMV1rBxX2tfiK8RAmogtWn53puLOQlvO8XuwlgxcYbP4mVPS9Ph4aeamSyyVjOl24aYWAuc8U5kCVwMw==
  /term-size/1.2.0:
    dependencies:
      execa: 0.7.0
    dev: true
    engines:
      node: '>=4'
    resolution:
      integrity: sha1-RYuDiH8oj8Vtb/+/rSYuJmOO+mk=
  /terminal-link/2.1.1:
    dependencies:
      ansi-escapes: 4.3.1
      supports-hyperlinks: 2.1.0
    dev: true
    engines:
      node: '>=8'
    resolution:
      integrity: sha512-un0FmiRUQNr5PJqy9kP7c40F5BOfpGlYTrxonDChEZB7pzZxRNp/bt+ymiy9/npwXya9KH99nJ/GXFIiUkYGFQ==
  /test-exclude/6.0.0:
    dependencies:
      '@istanbuljs/schema': 0.1.3
      glob: 7.1.6
      minimatch: 3.0.4
    dev: true
    engines:
      node: '>=8'
    resolution:
      integrity: sha512-cAGWPIyOHU6zlmg88jwm7VRyXnMN7iV68OGAbYDk/Mh/xC/pzVPlQtY6ngoIH/5/tciuhGfvESU8GrHrcxD56w==
  /thenify-all/1.6.0:
    dependencies:
      thenify: 3.3.1
    dev: true
    engines:
      node: '>=0.8'
    resolution:
      integrity: sha1-GhkY1ALY/D+Y+/I02wvMjMEOlyY=
  /thenify/3.3.1:
    dependencies:
      any-promise: 1.3.0
    dev: true
    resolution:
      integrity: sha512-RVZSIV5IG10Hk3enotrhvz0T9em6cyHBLkH/YAZuKqd8hRkKhSfCGIcP2KUY0EPxndzANBmNllzWPwak+bheSw==
  /throat/5.0.0:
    dev: true
    resolution:
      integrity: sha512-fcwX4mndzpLQKBS1DVYhGAcYaYt7vsHNIvQV+WXMvnow5cgjPphq5CaayLaGsjRdSCKZFNGt7/GYAuXaNOiYCA==
  /timsort/0.3.0:
    resolution:
      integrity: sha1-QFQRqOfmM5/mTbmiNN4R3DHgK9Q=
  /tiny-invariant/1.1.0:
    dev: false
    resolution:
      integrity: sha512-ytxQvrb1cPc9WBEI/HSeYYoGD0kWnGEOR8RY6KomWLBVhqz0RgTwVO9dLrGz7dC+nN9llyI7OKAgRq8Vq4ZBSw==
  /tiny-warning/1.0.3:
    dev: false
    resolution:
      integrity: sha512-lBN9zLN/oAf68o3zNXYrdCt1kP8WsiGW8Oo2ka41b2IM5JL/S1CTyX1rW0mb/zSuJun0ZUrDxx4sqvYS2FWzPA==
  /tmpl/1.0.4:
    dev: true
    resolution:
      integrity: sha1-I2QN17QtAEM5ERQIIOXPRA5SHdE=
  /to-fast-properties/2.0.0:
    engines:
      node: '>=4'
    resolution:
      integrity: sha1-3F5pjL0HkmW8c+A3doGk5Og/YW4=
  /to-object-path/0.3.0:
    dependencies:
      kind-of: 3.2.2
    dev: true
    engines:
      node: '>=0.10.0'
    resolution:
      integrity: sha1-KXWIt7Dn4KwI4E5nL4XB9JmeF68=
  /to-regex-range/2.1.1:
    dependencies:
      is-number: 3.0.0
      repeat-string: 1.6.1
    dev: true
    engines:
      node: '>=0.10.0'
    resolution:
      integrity: sha1-fIDBe53+vlmeJzZ+DU3VWQFB2zg=
  /to-regex-range/5.0.1:
    dependencies:
      is-number: 7.0.0
    engines:
      node: '>=8.0'
    resolution:
      integrity: sha512-65P7iz6X5yEr1cwcgvQxbbIw7Uk3gOy5dIdtZ4rDveLqhrdJP+Li/Hx6tyK0NEb+2GCyneCMJiGqrADCSNk8sQ==
  /to-regex/3.0.2:
    dependencies:
      define-property: 2.0.2
      extend-shallow: 3.0.2
      regex-not: 1.0.2
      safe-regex: 1.1.0
    dev: true
    engines:
      node: '>=0.10.0'
    resolution:
      integrity: sha512-FWtleNAtZ/Ki2qtqej2CXTOayOH9bHDQF+Q48VpWyDXjbYxA4Yz8iDB31zXOBUlOHHKidDbqGVrTUvQMPmBGBw==
  /toggle-selection/1.0.6:
    dev: true
    resolution:
      integrity: sha1-bkWxJj8gF/oKzH2J14sVuL932jI=
  /totalist/1.1.0:
    dev: true
    engines:
      node: '>=6'
    resolution:
      integrity: sha512-gduQwd1rOdDMGxFG1gEvhV88Oirdo2p+KjoYFU7k2g+i7n6AFFbDQ5kMPUsW0pNbfQsB/cwXvT1i4Bue0s9g5g==
  /tough-cookie/2.5.0:
    dependencies:
      psl: 1.8.0
      punycode: 2.1.1
    dev: true
    engines:
      node: '>=0.8'
    resolution:
      integrity: sha512-nlLsUzgm1kfLXSXfRZMc1KLAugd4hqJHDTvc2hDIwS3mZAfMEuMbc03SujMF+GEcpaX/qboeycw6iO8JwVv2+g==
  /tough-cookie/3.0.1:
    dependencies:
      ip-regex: 2.1.0
      psl: 1.8.0
      punycode: 2.1.1
    dev: true
    engines:
      node: '>=6'
    resolution:
      integrity: sha512-yQyJ0u4pZsv9D4clxO69OEjLWYw+jbgspjTue4lTQZLfV0c5l1VmK2y1JK8E9ahdpltPOaAThPcp5nKPUgSnsg==
  /tr46/2.0.2:
    dependencies:
      punycode: 2.1.1
    dev: true
    engines:
      node: '>=8'
    resolution:
      integrity: sha512-3n1qG+/5kg+jrbTzwAykB5yRYtQCTqOGKq5U5PE3b0a1/mzo6snDhjGS0zJVJunO0NrT3Dg1MLy5TjWP/UJppg==
  /tree-kill/1.2.2:
    dev: true
    hasBin: true
    resolution:
      integrity: sha512-L0Orpi8qGpRG//Nd+H90vFB+3iHnue1zSSGmNOOCh1GLJ7rUKVwV2HvijphGQS2UmhUZewS9VgvxYIdgr+fG1A==
  /trim-repeated/1.0.0:
    dependencies:
      escape-string-regexp: 1.0.5
    dev: true
    engines:
      node: '>=0.10.0'
    resolution:
      integrity: sha1-42RqLqTokTEr9+rObPsFOAvAHCE=
  /trim-trailing-lines/1.1.4:
    dev: false
    resolution:
      integrity: sha512-rjUWSqnfTNrjbB9NQWfPMH/xRK1deHeGsHoVfpxJ++XeYXE0d6B1En37AHfw3jtfTU7dzMzZL2jjpe8Qb5gLIQ==
  /trim/0.0.1:
    dev: false
    resolution:
      integrity: sha1-WFhUf2spB1fulczMZm+1AITEYN0=
  /trough/1.0.5:
    dev: false
    resolution:
      integrity: sha512-rvuRbTarPXmMb79SmzEp8aqXNKcK+y0XaB298IXueQ8I2PsrATcPBCSPyK/dDNa2iWOhKlfNnOjdAOTBU/nkFA==
  /ts-jest/26.5.3_jest@26.6.3+typescript@4.1.5:
    dependencies:
      bs-logger: 0.2.6
      buffer-from: 1.1.1
      fast-json-stable-stringify: 2.1.0
      jest: 26.6.3
      jest-util: 26.6.2
      json5: 2.2.0
      lodash: 4.17.21
      make-error: 1.3.6
      mkdirp: 1.0.4
      semver: 7.3.4
      typescript: 4.1.5
      yargs-parser: 20.2.6
    dev: true
    engines:
      node: '>= 10'
    hasBin: true
    peerDependencies:
      jest: '>=26 <27'
      typescript: '>=3.8 <5.0'
    resolution:
      integrity: sha512-nBiiFGNvtujdLryU7MiMQh1iPmnZ/QvOskBbD2kURiI1MwqvxlxNnaAB/z9TbslMqCsSbu5BXvSSQPc5tvHGeA==
  /tslib/1.14.1:
    dev: true
    resolution:
      integrity: sha512-Xni35NKzjgMrwevysHTCArtLDpPvye8zV/0E4EyYn43P7/7qvQwPh9BGkHewbMulVntbigmcT7rdX3BNo9wRJg==
  /tunnel-agent/0.6.0:
    dependencies:
      safe-buffer: 5.2.1
    dev: true
    resolution:
      integrity: sha1-J6XeoGs2sEoKmWZ3SykIaPD8QP0=
  /tweetnacl/0.14.5:
    dev: true
    resolution:
      integrity: sha1-WuaBd/GS1EViadEIr6k/+HQ/T2Q=
  /type-check/0.3.2:
    dependencies:
      prelude-ls: 1.1.2
    dev: true
    engines:
      node: '>= 0.8.0'
    resolution:
      integrity: sha1-WITKtRLPHTVeP7eE8wgEsrUg23I=
  /type-detect/4.0.8:
    dev: true
    engines:
      node: '>=4'
    resolution:
      integrity: sha512-0fr/mIH1dlO+x7TlcMy+bIDqKPsw/70tVyeHW787goQjhmqaZe10uwLujubK9q9Lg6Fiho1KUKDYz0Z7k7g5/g==
  /type-fest/0.11.0:
    dev: true
    engines:
      node: '>=8'
    resolution:
      integrity: sha512-OdjXJxnCN1AvyLSzeKIgXTXxV+99ZuXl3Hpo9XpJAv9MBcHrrJOQ5kV7ypXOuQie+AmWG25hLbiKdwYTifzcfQ==
  /type-fest/0.6.0:
    engines:
      node: '>=8'
    resolution:
      integrity: sha512-q+MB8nYR1KDLrgr4G5yemftpMC7/QLqVndBmEEdqzmNj5dcFOO4Oo8qlwZE3ULT3+Zim1F8Kq4cBnikNhlCMlg==
  /type-fest/0.8.1:
    engines:
      node: '>=8'
    resolution:
      integrity: sha512-4dbzIzqvjtgiM5rw1k5rEHtBANKmdudhGyBEajN01fEyhaAIhsoKNy6y7+IN93IfpFtwY9iqi7kD+xwKhQsNJA==
  /typedarray-to-buffer/3.1.5:
    dependencies:
      is-typedarray: 1.0.0
    dev: true
    resolution:
      integrity: sha512-zdu8XMNEDepKKR+XYOXAVPtWui0ly0NtohUscw+UmaHiAWT8hrV1rr//H6V+0DvJ3OQ19S979M0laLfX8rm82Q==
  /typescript/4.1.5:
    dev: true
    engines:
      node: '>=4.2.0'
    hasBin: true
    resolution:
      integrity: sha512-6OSu9PTIzmn9TCDiovULTnET6BgXtDYL4Gg4szY+cGsc3JP1dQL8qvE8kShTRx1NIw4Q9IBHlwODjkjWEtMUyA==
  /unescape/1.0.1:
    dependencies:
      extend-shallow: 2.0.1
    dev: false
    engines:
      node: '>=0.10.0'
    resolution:
      integrity: sha512-O0+af1Gs50lyH1nUu3ZyYS1cRh01Q/kUKatTOkSs7jukXE6/NebucDVxyiDsA9AQ4JC1V1jUH9EO8JX2nMDgGQ==
  /unherit/1.1.3:
    dependencies:
      inherits: 2.0.4
      xtend: 4.0.2
    dev: false
    resolution:
      integrity: sha512-Ft16BJcnapDKp0+J/rqFC3Rrk6Y/Ng4nzsC028k2jdDII/rdZ7Wd3pPT/6+vIIxRagwRc9K0IUX0Ra4fKvw+WQ==
  /unicode-canonical-property-names-ecmascript/1.0.4:
    dev: false
    engines:
      node: '>=4'
    resolution:
      integrity: sha512-jDrNnXWHd4oHiTZnx/ZG7gtUTVp+gCcTTKr8L0HjlwphROEW3+Him+IpvC+xcJEFegapiMZyZe02CyuOnRmbnQ==
  /unicode-match-property-ecmascript/1.0.4:
    dependencies:
      unicode-canonical-property-names-ecmascript: 1.0.4
      unicode-property-aliases-ecmascript: 1.1.0
    dev: false
    engines:
      node: '>=4'
    resolution:
      integrity: sha512-L4Qoh15vTfntsn4P1zqnHulG0LdXgjSO035fEpdtp6YxXhMT51Q6vgM5lYdG/5X3MjS+k/Y9Xw4SFCY9IkR0rg==
  /unicode-match-property-value-ecmascript/1.2.0:
    dev: false
    engines:
      node: '>=4'
    resolution:
      integrity: sha512-wjuQHGQVofmSJv1uVISKLE5zO2rNGzM/KCYZch/QQvez7C1hUhBIuZ701fYXExuufJFMPhv2SyL8CyoIfMLbIQ==
  /unicode-property-aliases-ecmascript/1.1.0:
    dev: false
    engines:
      node: '>=4'
    resolution:
      integrity: sha512-PqSoPh/pWetQ2phoj5RLiaqIk4kCNwoV3CI+LfGmWLKI3rE3kl1h59XpX2BjgDrmbxD9ARtQobPGU1SguCYuQg==
  /unified/9.2.0:
    dependencies:
      bail: 1.0.5
      extend: 3.0.2
      is-buffer: 2.0.5
      is-plain-obj: 2.1.0
      trough: 1.0.5
      vfile: 4.2.1
    dev: false
    resolution:
      integrity: sha512-vx2Z0vY+a3YoTj8+pttM3tiJHCwY5UFbYdiWrwBEbHmK8pvsPj2rtAX2BFfgXen8T39CJWblWRDT4L5WGXtDdg==
  /union-value/1.0.1:
    dependencies:
      arr-union: 3.1.0
      get-value: 2.0.6
      is-extendable: 0.1.1
      set-value: 2.0.1
    dev: true
    engines:
      node: '>=0.10.0'
    resolution:
      integrity: sha512-tJfXmxMeWYnczCVs7XAEvIV7ieppALdyepWMkHkwciRpZraG/xwT+s2JN8+pr1+8jCRf80FFzvr+MpQeeoF4Xg==
  /uniq/1.0.1:
    resolution:
      integrity: sha1-sxxa6CVIRKOoKBVBzisEuGWnNP8=
  /uniqs/2.0.0:
    resolution:
      integrity: sha1-/+3ks2slKQaW5uFl1KWe25mOawI=
  /unist-builder/2.0.3:
    dev: false
    resolution:
      integrity: sha512-f98yt5pnlMWlzP539tPc4grGMsFaQQlP/vM396b00jngsiINumNmsY8rkXjfoi1c6QaM8nQ3vaGDuoKWbe/1Uw==
  /unist-util-generated/1.1.6:
    dev: false
    resolution:
      integrity: sha512-cln2Mm1/CZzN5ttGK7vkoGw+RZ8VcUH6BtGbq98DDtRGquAAOXig1mrBQYelOwMXYS8rK+vZDyyojSjp7JX+Lg==
  /unist-util-is/4.0.2:
    dev: true
    resolution:
      integrity: sha512-Ofx8uf6haexJwI1gxWMGg6I/dLnF2yE+KibhD3/diOqY2TinLcqHXCV6OI5gFVn3xQqDH+u0M625pfKwIwgBKQ==
  /unist-util-is/4.0.4:
    resolution:
      integrity: sha512-3dF39j/u423v4BBQrk1AQ2Ve1FxY5W3JKwXxVFzBODQ6WEvccguhgp802qQLKSnxPODE6WuRZtV+ohlUg4meBA==
  /unist-util-position/3.1.0:
    dev: false
    resolution:
      integrity: sha512-w+PkwCbYSFw8vpgWD0v7zRCl1FpY3fjDSQ3/N/wNd9Ffa4gPi8+4keqt99N3XW6F99t/mUzp2xAhNmfKWp95QA==
  /unist-util-remove-position/2.0.1:
    dependencies:
      unist-util-visit: 2.0.3
    dev: false
    resolution:
      integrity: sha512-fDZsLYIe2uT+oGFnuZmy73K6ZxOPG/Qcm+w7jbEjaFcJgbQ6cqjs/eSPzXhsmGpAsWPkqZM9pYjww5QTn3LHMA==
  /unist-util-remove/2.0.1:
    dependencies:
      unist-util-is: 4.0.4
    dev: false
    resolution:
      integrity: sha512-YtuetK6o16CMfG+0u4nndsWpujgsHDHHLyE0yGpJLLn5xSjKeyGyzEBOI2XbmoUHCYabmNgX52uxlWoQhcvR7Q==
  /unist-util-stringify-position/2.0.3:
    dependencies:
      '@types/unist': 2.0.3
    dev: false
    resolution:
      integrity: sha512-3faScn5I+hy9VleOq/qNbAd6pAx7iH5jYBMS9I1HgQVijz/4mv5Bvw5iw1sC/90CODiKo81G/ps8AJrISn687g==
  /unist-util-visit-parents/3.1.1:
    dependencies:
      '@types/unist': 2.0.3
      unist-util-is: 4.0.4
    resolution:
      integrity: sha512-1KROIZWo6bcMrZEwiH2UrXDyalAa0uqzWCxCJj6lPOvTve2WkfgCytoDTPaMnodXh1WrXOq0haVYHj99ynJlsg==
  /unist-util-visit/2.0.3:
    dependencies:
      '@types/unist': 2.0.3
      unist-util-is: 4.0.4
      unist-util-visit-parents: 3.1.1
    resolution:
      integrity: sha512-iJ4/RczbJMkD0712mGktuGpm/U4By4FfDonL7N/9tATGIF4imikjOuagyMY53tnZq3NP6BcmlrHhEKAfGWjh7Q==
  /universalify/0.1.2:
    dev: true
    engines:
      node: '>= 4.0.0'
    resolution:
      integrity: sha512-rBJeI5CXAlmy1pV+617WB9J63U6XcazHHF2f2dbJix4XzpUF0RS3Zbj0FGIOCAva5P/d/GBOYaACQ1w+0azUkg==
  /universalify/2.0.0:
    engines:
      node: '>= 10.0.0'
    resolution:
      integrity: sha512-hAZsKq7Yy11Zu1DE0OzWjw7nnLZmJZYTDZZyEFHZdUhV8FkH5MCfoU1XMaxXovpyW5nq5scPqq0ZDP9Zyl04oQ==
  /unquote/1.1.1:
    resolution:
      integrity: sha1-j97XMk7G6IoP+LkF58CYzcCG1UQ=
  /unset-value/1.0.0:
    dependencies:
      has-value: 0.3.1
      isobject: 3.0.1
    dev: true
    engines:
      node: '>=0.10.0'
    resolution:
      integrity: sha1-g3aHP30jNRef+x5vw6jtDfyKtVk=
  /update-check/1.5.2:
    dependencies:
      registry-auth-token: 3.3.2
      registry-url: 3.1.0
    dev: true
    resolution:
      integrity: sha512-1TrmYLuLj/5ZovwUS7fFd1jMH3NnFDN1y1A8dboedIDt7zs/zJMo6TwwlhYKkSeEwzleeiSBV5/3c9ufAQWDaQ==
  /uri-js/4.2.2:
    dependencies:
      punycode: 2.1.1
    dev: true
    resolution:
      integrity: sha512-KY9Frmirql91X2Qgjry0Wd4Y+YTdrdZheS8TFwvkbLWf/G5KNJDCh6pKL5OZctEW4+0Baa5idK2ZQuELRwPznQ==
  /urix/0.1.0:
    deprecated: Please see https://github.com/lydell/urix#deprecated
    dev: true
    resolution:
      integrity: sha1-2pN/emLiH+wf0Y1Js1wpNQZ6bHI=
  /use/3.1.1:
    dev: true
    engines:
      node: '>=0.10.0'
    resolution:
      integrity: sha512-cwESVXlO3url9YWlFW/TA9cshCEhtu7IKJ/p5soJ/gGpj7vbvFrAY/eIioQ6Dw23KjZhYgiIo8HOs1nQ2vr/oQ==
  /util-deprecate/1.0.2:
    resolution:
      integrity: sha1-RQ1Nyfpw3nMnYvvS1KKJgUGaDM8=
  /util.promisify/1.0.1:
    dependencies:
      define-properties: 1.1.3
      es-abstract: 1.17.7
      has-symbols: 1.0.1
      object.getownpropertydescriptors: 2.1.1
    resolution:
      integrity: sha512-g9JpC/3He3bm38zsLupWryXHoEcS22YHthuPQSJdMy6KNrzIRzWqcsHzD/WUnqe45whVou4VIsPew37DoXWNrA==
  /uuid/3.4.0:
    dev: true
    hasBin: true
    resolution:
      integrity: sha512-HjSDRw6gZE5JMggctHBcjVak08+KEVhSIiDzFnT9S9aegmp85S/bReBVTb4QTFaRNptJ9kuYaNhnbNEOkbKb/A==
  /uuid/8.3.2:
    dev: true
    hasBin: true
    optional: true
    resolution:
      integrity: sha512-+NYs2QeMWy+GWFOEm9xnn6HCDp0l7QBD7ml8zLUmJ+93Q5NF0NocErnwkTkXVFNiX3/fpC6afS8Dhb/gz7R7eg==
  /v8-to-istanbul/7.1.0:
    dependencies:
      '@types/istanbul-lib-coverage': 2.0.3
      convert-source-map: 1.7.0
      source-map: 0.7.3
    dev: true
    engines:
      node: '>=10.10.0'
    resolution:
      integrity: sha512-uXUVqNUCLa0AH1vuVxzi+MI4RfxEOKt9pBgKwHbgH7st8Kv2P1m+jvWNnektzBh5QShF3ODgKmUFCf38LnVz1g==
  /validate-npm-package-license/3.0.4:
    dependencies:
      spdx-correct: 3.1.1
      spdx-expression-parse: 3.0.1
    resolution:
      integrity: sha512-DpKm2Ui/xN7/HQKCtpZxoRWBhZ9Z0kqtygG8XCgNQ8ZlDnxuQmWhj566j8fN4Cu3/JmbhsDo7fcAJq4s9h27Ew==
  /value-equal/1.0.1:
    dev: false
    resolution:
      integrity: sha512-NOJ6JZCAWr0zlxZt+xqCHNTEKOsrks2HQd4MqhP1qy4z1SkbEP467eNx6TgDKXMvUOb+OENfJCZwM+16n7fRfw==
  /vary/1.1.2:
    dev: true
    engines:
      node: '>= 0.8'
    resolution:
      integrity: sha1-IpnwLG3tMNSllhsLn3RSShj2NPw=
  /vendors/1.0.4:
    resolution:
      integrity: sha512-/juG65kTL4Cy2su4P8HjtkTxk6VmJDiOPBufWniqQ6wknac6jNiXS9vU+hO3wgusiyqWlzTbVHi0dyJqRONg3w==
  /verror/1.10.0:
    dependencies:
      assert-plus: 1.0.0
      core-util-is: 1.0.2
      extsprintf: 1.3.0
    dev: true
    engines:
      '0': node >=0.6.0
    resolution:
      integrity: sha1-OhBcoXBTr1XW4nDB+CiGguGNpAA=
  /vfile-location/3.2.0:
    dev: false
    resolution:
      integrity: sha512-aLEIZKv/oxuCDZ8lkJGhuhztf/BW4M+iHdCwglA/eWc+vtuRFJj8EtgceYFX4LRjOhCAAiNHsKGssC6onJ+jbA==
  /vfile-message/2.0.4:
    dependencies:
      '@types/unist': 2.0.3
      unist-util-stringify-position: 2.0.3
    dev: false
    resolution:
      integrity: sha512-DjssxRGkMvifUOJre00juHoP9DPWuzjxKuMDrhNbk2TdaYYBNMStsNhEOt3idrtI12VQYM/1+iM0KOzXi4pxwQ==
  /vfile/4.2.1:
    dependencies:
      '@types/unist': 2.0.3
      is-buffer: 2.0.5
      unist-util-stringify-position: 2.0.3
      vfile-message: 2.0.4
    dev: false
    resolution:
      integrity: sha512-O6AE4OskCG5S1emQ/4gl8zK586RqA3srz3nfK/Viy0UPToBc5Trp9BVFb1u0CjsKrAWwnpr4ifM/KBXPWwJbCA==
  /vite-plugin-react/4.0.1_vite@2.0.1:
    dependencies:
      '@babel/core': 7.12.10
      '@babel/plugin-syntax-import-meta': 7.10.4_@babel+core@7.12.10
      react-refresh: 0.8.3
      vite: 2.0.1
    dev: true
    peerDependencies:
      vite: '>=1.0.0-rc.13'
    resolution:
      integrity: sha512-liDo/wxTcy2E5cptwsAUZIC0F4flxWkmcPOJdhKCzJIC9XguWCCJimzziTQRmHuqIPawmQNE8PJb8+RlGzNxOA==
  /vite/2.0.1:
    dependencies:
      esbuild: 0.8.50
      postcss: 8.2.6
      resolve: 1.20.0
      rollup: 2.39.0
    dev: true
    engines:
      node: '>=12.0.0'
    hasBin: true
    optionalDependencies:
      fsevents: 2.3.2
    resolution:
      integrity: sha512-x7ZfikjNs+6n4cdvwb9L5r5xBCdjmtmHFHaI4JVR3nAkJbMCK/dynfDWky8/NseZ9Ncz1jVxTQ/Bcf+n1ps1Ww==
  /vlq/1.0.1:
    dev: false
    resolution:
      integrity: sha512-gQpnTgkubC6hQgdIcRdYGDSDc+SaujOdyesZQMv6JlfQee/9Mp0Qhnys6WxDWvQnL5WZdT7o2Ul187aSt0Rq+w==
  /w3c-hr-time/1.0.2:
    dependencies:
      browser-process-hrtime: 1.0.0
    dev: true
    resolution:
      integrity: sha512-z8P5DvDNjKDoFIHK7q8r8lackT6l+jo/Ye3HOle7l9nICP9lf1Ci25fy9vHd0JOWewkIFzXIEig3TdKT7JQ5fQ==
  /w3c-xmlserializer/2.0.0:
    dependencies:
      xml-name-validator: 3.0.0
    dev: true
    engines:
      node: '>=10'
    resolution:
      integrity: sha512-4tzD0mF8iSiMiNs30BiLO3EpfGLZUT2MSX/G+o7ZywDzliWQ3OPtTZ0PTC3B3ca1UAf4cJMHB+2Bf56EriJuRA==
  /walker/1.0.7:
    dependencies:
      makeerror: 1.0.11
    dev: true
    resolution:
      integrity: sha1-L3+bj9ENZ3JisYqITijRlhjgKPs=
  /warning/4.0.3:
    dependencies:
      loose-envify: 1.4.0
    dev: true
    resolution:
      integrity: sha512-rpJyN222KWIvHJ/F53XSZv0Zl/accqHR8et1kpaMTD/fLCRxtV8iX8czMzY7sVZupTI3zcUTg8eycS2kNF9l6w==
  /wcwidth/1.0.1:
    dependencies:
      defaults: 1.0.3
    dev: false
    resolution:
      integrity: sha1-8LDc+RW8X/FSivrbLA4XtTLaL+g=
  /web-namespaces/1.1.4:
    dev: false
    resolution:
      integrity: sha512-wYxSGajtmoP4WxfejAPIr4l0fVh+jeMXZb08wNc0tMg6xsfZXj3cECqIK0G7ZAqUq0PP8WlMDtaOGVBTAWztNw==
  /webidl-conversions/5.0.0:
    dev: true
    engines:
      node: '>=8'
    resolution:
      integrity: sha512-VlZwKPCkYKxQgeSbH5EyngOmRp7Ww7I9rQLERETtf5ofd9pGeswWiOtogpEO850jziPRarreGxn5QIiTqpb2wA==
  /webidl-conversions/6.1.0:
    dev: true
    engines:
      node: '>=10.4'
    resolution:
      integrity: sha512-qBIvFLGiBpLjfwmYAaHPXsn+ho5xZnGvyGvsarywGNc8VyQJUMHJ8OBKGGrPER0okBeMDaan4mNBlgBROxuI8w==
  /whatwg-encoding/1.0.5:
    dependencies:
      iconv-lite: 0.4.24
    dev: true
    resolution:
      integrity: sha512-b5lim54JOPN9HtzvK9HFXvBma/rnfFeqsic0hSpjtDbVxR3dJKLc+KB4V6GgiGOvl7CY/KNh8rxSo9DKQrnUEw==
  /whatwg-mimetype/2.3.0:
    dev: true
    resolution:
      integrity: sha512-M4yMwr6mAnQz76TbJm914+gPpB/nCwvZbJU28cUD6dR004SAxDLOOSUaB1JDRqLtaOV/vi0IC5lEAGFgrjGv/g==
  /whatwg-url/8.4.0:
    dependencies:
      lodash.sortby: 4.7.0
      tr46: 2.0.2
      webidl-conversions: 6.1.0
    dev: true
    engines:
      node: '>=10'
    resolution:
      integrity: sha512-vwTUFf6V4zhcPkWp/4CQPr1TW9Ml6SF4lVyaIMBdJw5i6qUUJ1QWM4Z6YYVkfka0OUIzVo/0aNtGVGk256IKWw==
  /which-module/2.0.0:
    dev: true
    resolution:
      integrity: sha1-2e8H3Od7mQK4o6j6SzHD4/fm6Ho=
  /which/1.3.1:
    dependencies:
      isexe: 2.0.0
    dev: true
    hasBin: true
    resolution:
      integrity: sha512-HxJdYWq1MTIQbJ3nw0cqssHoTNU267KlrDuGZ1WYlxDStUtKUhOaJmh112/TZmHxxUfuJqPXSOm7tDyas0OSIQ==
  /which/2.0.2:
    dependencies:
      isexe: 2.0.0
    dev: true
    engines:
      node: '>= 8'
    hasBin: true
    resolution:
      integrity: sha512-BLI3Tl1TW3Pvl70l3yq3Y64i+awpwXqsGBYWkkqMtnbXgrMD+yj7rhW0kuEDxzJaYXGjEW5ogapKNMEKNMjibA==
  /widest-line/2.0.1:
    dependencies:
      string-width: 2.1.1
    dev: true
    engines:
      node: '>=4'
    resolution:
      integrity: sha512-Ba5m9/Fa4Xt9eb2ELXt77JxVDV8w7qQrH0zS/TWSJdLyAwQjWoOzpzj5lwVftDz6n/EOu3tNACS84v509qwnJA==
  /word-wrap/1.2.3:
    dev: true
    engines:
      node: '>=0.10.0'
    resolution:
      integrity: sha512-Hz/mrNwitNRh/HUAtM/VT/5VH+ygD6DV7mYKZAtHOrbs8U7lvPS6xf7EJKMF0uW1KJCl0H701g3ZGus+muE5vQ==
  /wrap-ansi/6.2.0:
    dependencies:
      ansi-styles: 4.3.0
      string-width: 4.2.0
      strip-ansi: 6.0.0
    dev: true
    engines:
      node: '>=8'
    resolution:
      integrity: sha512-r6lPcBGxZXlIcymEu7InxDMhdW0KDxpLgoFLcguasxCaJ/SOIZwINatK9KY/tf+ZrlywOKU0UDj3ATXUBfxJXA==
  /wrap-ansi/7.0.0:
    dependencies:
      ansi-styles: 4.3.0
      string-width: 4.2.0
      strip-ansi: 6.0.0
    dev: true
    engines:
      node: '>=10'
    resolution:
      integrity: sha512-YVGIj2kamLSTxw6NsZjoBxfSwsn0ycdesmc4p+Q21c5zPuZ1pl+NfxVdxPtdHvmNVOQ6XSYG4AUtyt/Fi7D16Q==
  /wrappy/1.0.2:
    resolution:
      integrity: sha1-tSQ9jz7BqjXxNkYFvA0QNuMKtp8=
  /write-file-atomic/3.0.3:
    dependencies:
      imurmurhash: 0.1.4
      is-typedarray: 1.0.0
      signal-exit: 3.0.3
      typedarray-to-buffer: 3.1.5
    dev: true
    resolution:
      integrity: sha512-AvHcyZ5JnSfq3ioSyjrBkH9yW4m7Ayk8/9My/DD9onKeu/94fwrMocemO2QAJFAlnnDN+ZDS+ZjAR5ua1/PV/Q==
  /write-yaml-file/4.2.0:
    dependencies:
      js-yaml: 4.0.0
      write-file-atomic: 3.0.3
    dev: true
    engines:
      node: '>=10.13'
    resolution:
      integrity: sha512-LwyucHy0uhWqbrOkh9cBluZBeNVxzHjDaE9mwepZG3n3ZlbM4v3ndrFw51zW/NXYFFqP+QWZ72ihtLWTh05e4Q==
  /ws/7.4.4:
    dev: true
    engines:
      node: '>=8.3.0'
    peerDependencies:
      bufferutil: ^4.0.1
      utf-8-validate: ^5.0.2
    peerDependenciesMeta:
      bufferutil:
        optional: true
      utf-8-validate:
        optional: true
    resolution:
      integrity: sha512-Qm8k8ojNQIMx7S+Zp8u/uHOx7Qazv3Yv4q68MiWWWOJhiwG5W3x7iqmRtJo8xxrciZUY4vRxUTJCKuRnF28ZZw==
  /xml-name-validator/3.0.0:
    dev: true
    resolution:
      integrity: sha512-A5CUptxDsvxKJEU3yO6DuWBSJz/qizqzJKOMIfUJHETbBw/sFaDxgd6fxm1ewUaM0jZ444Fc5vC5ROYurg/4Pw==
  /xmlchars/2.2.0:
    dev: true
    resolution:
      integrity: sha512-JZnDKK8B0RCDw84FNdDAIpZK+JuJw+s7Lz8nksI7SIuU3UXJJslUthsi+uWBUYOwPFwW7W7PRLRfUKpxjtjFCw==
  /xtend/4.0.2:
    dev: false
    engines:
      node: '>=0.4'
    resolution:
      integrity: sha512-LKYU1iAXJXUgAXn9URjiu+MWhyUXHsvfp7mcuYm9dSUKK0/CjtrUwFAxD82/mCWbtLsGjFIad0wIsod4zrTAEQ==
  /y18n/4.0.1:
    dev: true
    resolution:
      integrity: sha512-wNcy4NvjMYL8gogWWYAO7ZFWFfHcbdbE57tZO8e4cbpj8tfUcwrwqSl3ad8HxpYWCdXcJUCeKKZS62Av1affwQ==
  /y18n/5.0.5:
    dev: true
    engines:
      node: '>=10'
    resolution:
      integrity: sha512-hsRUr4FFrvhhRH12wOdfs38Gy7k2FFzB9qgN9v3aLykRq0dRcdcpz5C9FxdS2NuhOrI/628b/KSTJ3rwHysYSg==
  /yallist/2.1.2:
    dev: true
    resolution:
      integrity: sha1-HBH5IY8HYImkfdUS+TxmmaaoHVI=
  /yallist/4.0.0:
    dev: true
    resolution:
      integrity: sha512-3wdGidZyq5PB084XLES5TpOSRA3wjXAlIWMhum2kRcv/41Sn2emQ0dycQW4uZXLejwKvg6EsvbdlVL+FYEct7A==
  /yaml/1.10.0:
    engines:
      node: '>= 6'
    resolution:
      integrity: sha512-yr2icI4glYaNG+KWONODapy2/jDdMSDnrONSjblABjD9B4Z5LgiircSt8m8sRZFNi08kG9Sm0uSHtEmP3zaEGg==
  /yargs-parser/18.1.3:
    dependencies:
      camelcase: 5.3.1
      decamelize: 1.2.0
    dev: true
    engines:
      node: '>=6'
    resolution:
      integrity: sha512-o50j0JeToy/4K6OZcaQmW6lyXXKhq7csREXcDwk2omFPJEwUNOVtJKvmDr9EI1fAJZUyZcRF7kxGBWmRXudrCQ==
  /yargs-parser/20.2.6:
    dev: true
    engines:
      node: '>=10'
    resolution:
      integrity: sha512-AP1+fQIWSM/sMiET8fyayjx/J+JmTPt2Mr0FkrgqB4todtfa53sOsrSAcIrJRD5XS20bKUwaDIuMkWKCEiQLKA==
  /yargs/15.4.1:
    dependencies:
      cliui: 6.0.0
      decamelize: 1.2.0
      find-up: 4.1.0
      get-caller-file: 2.0.5
      require-directory: 2.1.1
      require-main-filename: 2.0.0
      set-blocking: 2.0.0
      string-width: 4.2.0
      which-module: 2.0.0
      y18n: 4.0.1
      yargs-parser: 18.1.3
    dev: true
    engines:
      node: '>=8'
    resolution:
      integrity: sha512-aePbxDmcYW++PaqBsJ+HYUFwCdv4LVvdnhBy78E57PIor8/OVvhMrADFFEDh8DHDFRv/O9i3lPhsENjO7QX0+A==
  /yargs/16.2.0:
    dependencies:
      cliui: 7.0.4
      escalade: 3.1.1
      get-caller-file: 2.0.5
      require-directory: 2.1.1
      string-width: 4.2.0
      y18n: 5.0.5
      yargs-parser: 20.2.6
    dev: true
    engines:
      node: '>=10'
    resolution:
      integrity: sha512-D1mvvtDG0L5ft/jGWkLpG1+m0eQxOfaBvTNELraWj22wSVUMWxZUvYgJYcKh6jGGIkJFhH4IZPQhR4TKpc8mBw==
  /yauzl/2.10.0:
    dependencies:
      buffer-crc32: 0.2.13
      fd-slicer: 1.1.0
    dev: true
    resolution:
      integrity: sha1-x+sXyT4RLLEIb6bY5R+wZnt5pfk=
  /zwitch/1.0.5:
    dev: false
    resolution:
      integrity: sha512-V50KMwwzqJV0NpZIZFwfOD5/lyny3WlSzRiXgA0G7VUnRlqttta1L6UQIHzd6EuBY/cHGfwTIck7w1yH6Q5zUw==<|MERGE_RESOLUTION|>--- conflicted
+++ resolved
@@ -3335,46 +3335,12 @@
       node: '>= 0.4'
     resolution:
       integrity: sha512-3MqfYKj2lLzdMSf8ZIZE/V+Zuy+BgD6f164e8K2w7dgnpKArBDerGYpM46IYYcjnkdPNMjPk9A6VFB8+3SKlXQ==
-<<<<<<< HEAD
-  /define-property/0.2.5:
-    dependencies:
-      is-descriptor: 0.1.6
-    dev: true
-    engines:
-      node: '>=0.10.0'
-    resolution:
-      integrity: sha1-w1se+RjsPJkPmlvFe+BKrOxcgRY=
-  /define-property/1.0.0:
-    dependencies:
-      is-descriptor: 1.0.2
-    dev: true
-    engines:
-      node: '>=0.10.0'
-    resolution:
-      integrity: sha1-dp66rz9KY6rTr56NMEybvnm/sOY=
-  /define-property/2.0.2:
-    dependencies:
-      is-descriptor: 1.0.2
-      isobject: 3.0.1
-    dev: true
-    engines:
-      node: '>=0.10.0'
-    resolution:
-      integrity: sha512-jwK2UV4cnPpbcG7+VRARKTZPUWowwXA8bzH5NP6ud0oeAxyYPuGZUAC7hMugpCdz4BeSZl2Dl9k66CHJ/46ZYQ==
-  /delayed-stream/1.0.0:
-    dev: true
-    engines:
-      node: '>=0.4.0'
-    resolution:
-      integrity: sha1-3zrhmayt+31ECqrgsp4icrJOxhk=
-=======
   /dequal/2.0.2:
     dev: false
     engines:
       node: '>=6'
     resolution:
       integrity: sha512-q9K8BlJVxK7hQYqa6XISGmBZbtQQWVXSrRrWreHC94rMt1QL/Impruc+7p2CYSYuVIUr+YCt6hjrs1kkdJRTug==
->>>>>>> 969a2349
   /detab/2.0.4:
     dependencies:
       repeat-string: 1.6.1
@@ -4798,9 +4764,6 @@
       isarray: 1.0.0
     dev: true
     engines:
-<<<<<<< HEAD
-      node: '>=0.10.0'
-=======
       node: '>= 10.14.2'
     resolution:
       integrity: sha512-RDZ4Iz3QbtRWycd8bUEPxQsTlYazfYn/h5R65Fc6gOfwozFhoImx+affzky/FFBuqISPTqjXomoIGJVKBWoo0w==
@@ -4846,7 +4809,6 @@
   /jsesc/0.5.0:
     dev: false
     hasBin: true
->>>>>>> 969a2349
     resolution:
       integrity: sha1-8GVWEJaj8dou9GJy+BXIQNh+DIk=
   /isobject/3.0.1:
